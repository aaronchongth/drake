#include <iostream>
#include <map>

#include "drakeGeometryUtil.h"
#include "RigidBodyManipulator.h"
#include "DrakeJoint.h"
#include "FixedAxisOneDoFJoint.h"

#include <algorithm>
#include <string>
#include <regex>
#include <stdexcept>
#include <limits>
#include "drakeFloatingPointUtil.h" //for isFinite
//DEBUG
//#include <stdexcept>
//END_DEBUG

using namespace std;

std::set<int> emptyIntSet;

template<typename Derived>
bool isnotnan(const MatrixBase<Derived>& x)
{
  return (x.array() == x.array()).all();
}

void Xrotz(double theta, MatrixXd* X) {
  double c = cos(theta);
  double s = sin(theta);

  (*X).resize(6,6);
  *X <<  c, s, 0, 0, 0, 0,
      -s, c, 0, 0, 0, 0,
       0, 0, 1, 0, 0, 0,
       0, 0, 0, c, s, 0,
       0, 0, 0,-s, c, 0,
       0, 0, 0, 0, 0, 1;
}

void dXrotz(double theta, MatrixXd* dX) {
  double dc = -sin(theta);
  double ds = cos(theta);

  (*dX).resize(6,6);
  *dX << dc, ds, 0, 0, 0, 0,
          -ds, dc, 0, 0, 0, 0,
          0, 0, 0, 0, 0, 0,
          0, 0, 0, dc, ds, 0,
          0, 0, 0,-ds, dc, 0,
          0, 0, 0, 0, 0, 0;
}

void Xtrans(Vector3d r, MatrixXd* X) {
  (*X).resize(6,6);
  *X <<   1, 0, 0, 0, 0, 0,
        0, 1, 0, 0, 0, 0,
        0, 0, 1, 0, 0, 0,
            0, r[2],-r[1], 1, 0, 0,
       -r[2], 0, r[0], 0, 1, 0,
            r[1],-r[0], 0, 0, 0, 1;
}

void dXtrans(MatrixXd* dX) {
  (*dX).resize(36,3);
  (*dX)(4,2) = -1;
  (*dX)(5,1) = 1;
  (*dX)(9,2) = 1;
  (*dX)(11,0) = -1;
  (*dX)(15,1) = -1;
  (*dX)(16,0) = 1;
}

void dXtransPitch(MatrixXd* dX) {
  (*dX).resize(6,6);
  *dX << 0, 0, 0, 0, 0, 0,
           0, 0, 0, 0, 0, 0,
           0, 0, 0, 0, 0, 0,
         0, 1, 0, 0, 0, 0,
          -1, 0, 0, 0, 0, 0,
           0, 0, 0, 0, 0, 0;
}


void jcalc(int pitch, double q, MatrixXd* Xj, VectorXd* S) {
  (*Xj).resize(6,6);
  (*S).resize(6);

  if (pitch == 0) { // revolute joint
      Xrotz(q,Xj);
      *S << 0,0,1,0,0,0;
  }
  else if (pitch == INF) { // prismatic joint
      Xtrans(Vector3d(0.0,0.0,q),Xj);
      *S << 0,0,0,0,0,1;
  }
  else { // helical joint
    MatrixXd A(6,6);
    MatrixXd B(6,6);
    Xrotz(q,&A);
      Xtrans(Vector3d(0.0,0.0,q*pitch),&B);
    *Xj = A*B;
      *S << 0,0,1,0,0,pitch;
  }
}

void djcalc(int pitch, double q, MatrixXd* dXj) {
  (*dXj).resize(6,6);

  if (pitch == 0) { // revolute joint
      dXrotz(q,dXj);
  }
  else if (pitch == INF) { // prismatic joint
      dXtransPitch(dXj);
    }
  else { // helical joint
      MatrixXd X(6,6),Xj(6,6),dXrz(6,6),dXjp(6,6);
      Xrotz(q,&Xj);
      dXrotz(q,&dXrz);
      Xtrans(Vector3d(0.0,0.0,q*pitch),&X);
      dXtransPitch(&dXjp);
    *dXj = Xj * dXjp * pitch + dXrz * X;
  }
}

MatrixXd crm(VectorXd v)
{
    MatrixXd vcross(6,6);
    vcross << 0, -v[2], v[1], 0, 0, 0,
        v[2], 0,-v[0], 0, 0, 0,
         -v[1], v[0], 0, 0, 0, 0,
        0, -v[5], v[4], 0, -v[2], v[1],
        v[5], 0,-v[3], v[2], 0, -v[0],
         -v[4], v[3], 0,-v[1], v[0], 0;
    return vcross;
}

MatrixXd crf(VectorXd v)
{
  MatrixXd vcross(6,6);
  vcross << 0,-v[2], v[1], 0,-v[5], v[4],
        v[2], 0,-v[0], v[5], 0,-v[3],
         -v[1], v[0], 0,-v[4], v[3], 0,
        0, 0, 0, 0,-v[2], v[1],
        0, 0, 0, v[2], 0,-v[0],
        0, 0, 0,-v[1], v[0], 0;
  return vcross;
}

void dcrm(VectorXd v, VectorXd x, MatrixXd dv, MatrixXd dx, MatrixXd* dvcross) {
  (*dvcross).resize(6,dv.cols());
  (*dvcross).row(0) = -dv.row(2)*x[1] + dv.row(1)*x[2] - v[2]*dx.row(1) + v[1]*dx.row(2);
  (*dvcross).row(1) =  dv.row(2)*x[0] - dv.row(0)*x[2] + v[2]*dx.row(0) - v[0]*dx.row(2);
    (*dvcross).row(2) = -dv.row(1)*x[0] + dv.row(0)*x[1] - v[1]*dx.row(0) + v[0]*dx.row(1);
    (*dvcross).row(3) = -dv.row(5)*x[1] + dv.row(4)*x[2] - dv.row(2)*x[4] + dv.row(1)*x[5] - v[5]*dx.row(1) + v[4]*dx.row(2) - v[2]*dx.row(4) + v[1]*dx.row(5);
    (*dvcross).row(4) =  dv.row(5)*x[0] - dv.row(3)*x[2] + dv.row(2)*x[3] - dv.row(0)*x[5] + v[5]*dx.row(0) - v[3]*dx.row(2) + v[2]*dx.row(3) - v[0]*dx.row(5);
    (*dvcross).row(5) = -dv.row(4)*x[0] + dv.row(3)*x[1] - dv.row(1)*x[3] + dv.row(0)*x[4] - v[4]*dx.row(0) + v[3]*dx.row(1) - v[1]*dx.row(3) + v[0]*dx.row(4);
}

void dcrf(VectorXd v, VectorXd x, MatrixXd dv, MatrixXd dx, MatrixXd* dvcross) {
  (*dvcross).resize(6,dv.cols());
  (*dvcross).row(0) =  dv.row(2)*x[1] - dv.row(1)*x[2] + dv.row(5)*x[4] - dv.row(4)*x[5] + v[2]*dx.row(1) - v[1]*dx.row(2) + v[5]*dx.row(4) - v[4]*dx.row(5);
    (*dvcross).row(1) = -dv.row(2)*x[0] + dv.row(0)*x[2] - dv.row(5)*x[3] + dv.row(3)*x[5] - v[2]*dx.row(0) + v[0]*dx.row(2) - v[5]*dx.row(3) + v[3]*dx.row(5);
  (*dvcross).row(2) =  dv.row(1)*x[0] - dv.row(0)*x[1] + dv.row(4)*x[3] - dv.row(3)*x[4] + v[1]*dx.row(0) - v[0]*dx.row(1) + v[4]*dx.row(3) - v[3]*dx.row(4);
    (*dvcross).row(3) =  dv.row(2)*x[4] - dv.row(1)*x[5] + v[2]*dx.row(4) - v[1]*dx.row(5);
    (*dvcross).row(4) = -dv.row(2)*x[3] + dv.row(0)*x[5] - v[2]*dx.row(3) + v[0]*dx.row(5);
    (*dvcross).row(5) =  dv.row(1)*x[3] - dv.row(0)*x[4] + v[1]*dx.row(3) - v[0]*dx.row(4);
  *dvcross = -(*dvcross);
}

Matrix3d rotz(double theta) {
  // returns 3D rotation matrix (about the z axis)
  Matrix3d M;
  double c=cos(theta);
  double s=sin(theta);
  M << c,-s, 0,
     s, c, 0,
     0, 0, 1;
  return M;
}

void Tjcalc(int pitch, double q, Matrix4d* TJ)
{
  *TJ = Matrix4d::Identity();

  if (pitch==0) { // revolute joint
    (*TJ).topLeftCorner(3,3) = rotz(q);
  } else if (pitch == INF) { // prismatic joint
    (*TJ)(2,3) = q;
  } else { // helical joint
    (*TJ).topLeftCorner(3,3) = rotz(q);
    (*TJ)(2,3) = q*pitch;
  }
}

void dTjcalc(int pitch, double q, Matrix4d* dTJ)
{
  double s=sin(q);
  double c=cos(q);
    if (pitch==0) { // revolute joint
      *dTJ << -s,-c, 0, 0,
           c,-s, 0, 0,
           0, 0, 0, 0,
           0, 0, 0, 0;
    } else if (pitch == INF) { // prismatic joint
      *dTJ <<  0, 0, 0, 0,
           0, 0, 0, 0,
           0, 0, 0, 1,
           0, 0, 0, 0;
    } else { // helical joint
      *dTJ << -s,-c, 0, 0,
           c,-s, 0, 0,
           0, 0, 0, pitch,
           0, 0, 0, 0;
    }
}

void ddTjcalc(int pitch, double q, Matrix4d* ddTJ)
{
    double c = cos(q);
    double s = sin(q);

    if (pitch==0) { // revolute joint
      *ddTJ << -c, s, 0, 0,
           -s,-c, 0, 0,
            0, 0, 0, 0,
            0, 0, 0, 0;
    } else if (pitch == INF) { // prismatic joint
      *ddTJ = Matrix4d::Zero();
    } else { // helical joint
      *ddTJ << -c, s, 0, 0,
              -s,-c, 0, 0,
              0, 0, 0, 0,
              0, 0, 0, 0;
    }
}

void rotx(double theta, Matrix3d &M, Matrix3d &dM, Matrix3d &ddM)
{
  double c=cos(theta), s=sin(theta);
  M << 1,0,0, 0,c,-s, 0,s,c;
  dM << 0,0,0, 0,-s,-c, 0,c,-s;
  ddM << 0,0,0, 0,-c,s, 0,-s,-c;
}

void roty(double theta, Matrix3d &M, Matrix3d &dM, Matrix3d &ddM)
{
  theta=-theta;
  double c=cos(theta), s=sin(theta);
  M << c,0,-s, 0,1,0, s,0,c;
  dM << -s,0,-c, 0,0,0, c,0,-s;  dM = -dM;
  ddM << -c,0,s, 0,0,0, -s,0,-c;
}

void rotz(double theta, Matrix3d &M, Matrix3d &dM, Matrix3d &ddM)
{
  double c=cos(theta), s=sin(theta);
  M << c,-s,0, s,c,0, 0,0,1;
  dM << -s,-c,0, c,-s,0, 0,0,0;
  ddM << -c,s,0, -s,-c,0, 0,0,0;
}

template <typename T>
void getFiniteIndexes(T const & v, std::vector<int> &finite_indexes)
{
  finite_indexes.clear();
  const size_t n = v.size();
  for (size_t x = 0; x < n; x++)
  {
    if (isFinite<double>(static_cast<double>(v[x]))) {
      finite_indexes.push_back(x);
    }
  }
}


RigidBodyManipulator::RigidBodyManipulator(int ndof, int num_featherstone_bodies, int num_rigid_body_objects, int num_rigid_body_frames)
  :  collision_model(DrakeCollision::newModel())
{
  use_new_kinsol = false;
  num_positions=0; NB=0; num_bodies=0; num_frames=0;
  a_grav << 0,0,0,0,0,-9.81;
  resize(ndof,num_featherstone_bodies,num_rigid_body_objects,num_rigid_body_frames);
}

RigidBodyManipulator::RigidBodyManipulator(const std::string &urdf_filename)
  :  collision_model(DrakeCollision::newModel())
{
  num_positions=0; NB=0; num_bodies=0; num_frames=0;
  a_grav << 0,0,0,0,0,-9.81;
  resize(num_positions,NB,1,num_frames);
  bodies[0]->linkname = "world";
  bodies[0]->robotnum = 0;
  bodies[0]->body_index = 0;
  use_new_kinsol = true; // assuming new kinsol in the updated logic below

  addRobotFromURDF(urdf_filename);
}

RigidBodyManipulator::RigidBodyManipulator(void)
  :  collision_model(DrakeCollision::newModel())
{
  num_positions=0; NB=0; num_bodies=0; num_frames=0;
  a_grav << 0,0,0,0,0,-9.81;
  resize(num_positions,NB,1,num_frames);
  bodies[0]->linkname = "world";
  bodies[0]->robotnum = 0;
  bodies[0]->body_index = 0;
  use_new_kinsol = true; // assuming new kinsol in the updated logic below
}

RigidBodyManipulator::~RigidBodyManipulator(void)
{
  //  if (collision_model)
  //    delete collision_model;
}


// Note:  this method is gross and should be scheduled for deletion upon switching to the new kinsol
void RigidBodyManipulator::resize(int ndof, int num_featherstone_bodies, int num_rigid_body_objects, int num_rigid_body_frames)
{
  int last_NB = NB, last_num_bodies = num_bodies;

  num_positions = ndof;

  if (num_featherstone_bodies<0)
    NB = ndof;
  else
    NB = num_featherstone_bodies;

  pitch.conservativeResize(NB);
  parent.conservativeResize(NB);
  dofnum.conservativeResize(NB);
  damping.conservativeResize(NB);
  coulomb_friction.conservativeResize(NB);
  static_friction.conservativeResize(NB);
  coulomb_window.conservativeResize(NB);

  // note: these are std:vectors (and the above are eigen vectors)
  Xtree.resize(NB);
  I.resize(NB);
  S.resize(NB);
  Xup.resize(NB);
  v.resize(NB);
  avp.resize(NB);
  fvp.resize(NB);
  IC.resize(NB);
  for(int i=last_NB; i < NB; i++) {
    Xtree[i] = MatrixXd::Zero(6,6);
    I[i] = MatrixXd::Zero(6,6);
    S[i] = VectorXd::Zero(6);
    Xup[i] = MatrixXd::Zero(6,6);
    v[i] = VectorXd::Zero(6);
    avp[i] = VectorXd::Zero(6);
    fvp[i] = VectorXd::Zero(6);
    IC[i] = MatrixXd::Zero(6,6);
  }

  if (num_rigid_body_objects<0)
    num_bodies = NB+1;  // this was my old assumption, so leave it here as the default behavior
  else
    num_bodies = num_rigid_body_objects;

  I_world.resize(num_bodies);
  Ic_new.resize(num_bodies);
  for (int i = 0; i < num_bodies; i++) {
    I_world[i] = Matrix<double, TWIST_SIZE, TWIST_SIZE>::Zero();
    Ic_new[i] = Matrix<double, TWIST_SIZE, TWIST_SIZE>::Zero();
  }

  bodies.reserve(num_bodies);
  for (int i = last_num_bodies; i < num_bodies; i++) {
    bodies.push_back(std::shared_ptr<RigidBody>(new RigidBody()));
//    bodies[i]->dofnum = i - 1;
  } // setup default dofnums

//  for (int i = 0; i < num_bodies; i++) {
//    bodies[i]->setN(num_dof);
//  }

  num_frames = num_rigid_body_frames;
  frames.resize(num_frames);

  //Variable allocation for gradient calculations
  dXupdq.resize(NB);
  dIC.resize(NB);
  for(int i=0; i < NB; i++) {
    dIC[i].resize(NB);
    for(int j=0; j < NB; j++) {
      dIC[i][j] = MatrixXd::Zero(6,6);
    }
  }

  dI_world.resize(num_bodies);
  dIc_new.resize(num_bodies);
  for (int i = 0; i < num_bodies; i++) {
    dI_world[i] = MatrixXd::Zero(I_world[i].size(), num_positions);
    dIc_new[i] = MatrixXd::Zero(Ic_new[i].size(), num_positions);
  }

  // don't need to resize dcross (it gets resized in dcrm)

  dvdq.resize(NB);
  dvdqd.resize(NB);
  davpdq.resize(NB);
  davpdqd.resize(NB);
  dfvpdq.resize(NB);
  dfvpdqd.resize(NB);

  dvJdqd_mat = MatrixXd::Zero(6,num_positions);
  for(int i=0; i < NB; i++) {
    dvdq[i] = MatrixXd::Zero(6,num_positions);
    dvdqd[i] = MatrixXd::Zero(6,num_positions);
    davpdq[i] = MatrixXd::Zero(6,num_positions);
    davpdqd[i] = MatrixXd::Zero(6,num_positions);
    dfvpdq[i] = MatrixXd::Zero(6,num_positions);
    dfvpdqd[i] = MatrixXd::Zero(6,num_positions);
  }

  // preallocate for COM functions
  bc = Vector3d::Zero();
  bJ = MatrixXd::Zero(3,num_positions);
  bdJ = MatrixXd::Zero(3,num_positions*num_positions);
  dTdTmult = MatrixXd::Zero(3*num_positions,4);

  // preallocate for CMM function
  Ic.resize(NB); // composite rigid body inertias
  dIc.resize(NB); // derivative of composite rigid body inertias
  phi.resize(NB); // joint axis vectors
  Xworld.resize(NB); // spatial transforms from world to each body
  dXworld.resize(NB); // dXworld_dq * qd
  dXup.resize(NB); // dXup_dq * qd
  for(int i=0; i < NB; i++) {
    Ic[i] = MatrixXd::Zero(6,6);
    dIc[i] = MatrixXd::Zero(6,6);
    phi[i] = VectorXd::Zero(6);
    Xworld[i] = MatrixXd::Zero(6,6);
    dXworld[i] = MatrixXd::Zero(6,6);
    dXup[i] = MatrixXd::Zero(6,6);
  }

  Xg = MatrixXd::Zero(6,6); // spatial centroidal projection matrix for a single body
  dXg = MatrixXd::Zero(6,6);  // dXg_dq * qd
  Xcom = MatrixXd::Zero(6,6); // spatial transform from centroid to world
  Jcom = MatrixXd::Zero(3,num_positions);
  dXcom = MatrixXd::Zero(6,6);
  Xi = MatrixXd::Zero(6,6);
  dXidq = MatrixXd::Zero(6,6);

  initialized = false;
  kinematicsInit = false;
  secondDerivativesCached = 0;
}


void RigidBodyManipulator::compile(void)
{
  /* todo:
   - set joint limits (from drakejoint to rbm)
   - add collision elements (and don't add them before, e.g. in constructModelmex).. or update them here
   */

  // reorder body list to make sure that parents before children in the list
  for (size_t i=0; i<bodies.size(); i++) {
    while (bodies[i]->hasParent()) {
      auto iter = find(bodies.begin()+i+1,bodies.end(),bodies[i]->parent);
      if (iter==bodies.end()) break;
      bodies[i].swap(*iter);
    }
  }

  num_bodies = static_cast<int>(bodies.size());
  int _num_positions = 0;
  num_velocities = 0;
  for (auto it = bodies.begin(); it != bodies.end(); ++it) {
    RigidBody& body = **it;
    if (body.hasParent()) {
      body.position_num_start = _num_positions;
      _num_positions += body.getJoint().getNumPositions();
      body.velocity_num_start = num_velocities;
      num_velocities += body.getJoint().getNumVelocities();
    }
    else {
      body.position_num_start = 0;
      body.velocity_num_start = 0;
    }
  }
  for (int i=0; i<num_bodies; i++) {
    bodies[i]->body_index = i;
    bodies[i]->setN(_num_positions, num_velocities);
  }

  B.resize(num_velocities,actuators.size());
  B = MatrixXd::Zero(num_velocities,actuators.size());
  for (size_t ia=0; ia<actuators.size(); ia++)
    for (int i=0; i<actuators[ia].body->getJoint().getNumVelocities(); i++)
      B(actuators[ia].body->velocity_num_start+i,ia) = actuators[ia].reduction;

  resize(_num_positions, NB, num_bodies, num_frames); // TODO: change _num_positions to num_positions above after removing this

  joint_limit_min = VectorXd::Constant(num_positions,-std::numeric_limits<double>::infinity());
  joint_limit_max = VectorXd::Constant(num_positions,std::numeric_limits<double>::infinity());

  for (int i=0; i<num_bodies; i++) {
<<<<<<< HEAD
    bodies[i]->setupOldKinematicTree(this);

    if (!bodies[i]->hasParent()) {
      updateCollisionElements(i);  // update static objects (not done in the kinematics loop)
    }
=======
    if (!bodies[i]->hasParent())
      updateCollisionElements(bodies[i]);  // update static objects (not done in the kinematics loop)
>>>>>>> a9477386

    // precompute sparsity pattern for each rigid body
    bodies[i]->computeAncestorDOFs(this); // TODO floating base : remove this
  }

  cached_q.resize(num_positions);
  cached_v.resize(num_velocities);

  initialized=true;
}

DrakeCollision::ElementId RigidBodyManipulator::addCollisionElement(const RigidBody::CollisionElement& element, const shared_ptr<RigidBody>& body, string group_name)
{
  DrakeCollision::ElementId id(collision_model->addElement(element));
  if (id != 0) {
    body->collision_element_ids.push_back(id);
    body->collision_element_groups[group_name].push_back(id);
  }
  return id;
}

DrakeCollision::ElementId RigidBodyManipulator::addCollisionElement(DrakeShapes::Geometry& geometry, const shared_ptr<RigidBody>& body, const Matrix4d& T_element_to_link, string group_name)
{
  DrakeCollision::ElementId id(collision_model->addElement(unique_ptr<DrakeCollision::Element>(new RigidBody::CollisionElement(geometry, T_element_to_link, body))));
  if (id != 0) {
    body->collision_element_ids.push_back(id);
    body->collision_element_groups[group_name].push_back(id);
  }
  return id;
}

void RigidBodyManipulator::updateCollisionElements(const shared_ptr<RigidBody>& body)
{
  for (auto id_iter = body->collision_element_ids.begin(); 
       id_iter != body->collision_element_ids.end(); 
       ++id_iter) {
    if (use_new_kinsol) {
      collision_model->updateElementWorldTransform(*id_iter, body->T_new.matrix());
    } else {
      collision_model->updateElementWorldTransform(*id_iter, body->T);
    }
  }
};

bool RigidBodyManipulator::collisionRaycast(const Matrix3Xd &origins,
                                            const Matrix3Xd &ray_endpoints,
                                            VectorXd &distances,
                                            bool use_margins )
{
  return collision_model->collisionRaycast(origins, ray_endpoints, use_margins, distances);
}


bool RigidBodyManipulator::collisionDetect( VectorXd& phi,
                                            MatrixXd& normal,
                                            MatrixXd& xA,
                                            MatrixXd& xB,
                                            vector<int>& bodyA_idx,
                                            vector<int>& bodyB_idx,
                                            const vector<DrakeCollision::ElementId>& ids_to_check,
                                            bool use_margins)
{
  vector<DrakeCollision::PointPair> points;
  //DEBUG
  //cout << "RigidBodyManipulator::collisionDetect: calling collision_model->closestPointsAllToAll" << endl;
  //END_DEBUG
  bool points_found = collision_model->closestPointsAllToAll(ids_to_check, use_margins, points);
  //DEBUG
  //cout << "RigidBodyManipulator::collisionDetect: points.size() = " << points.size() << endl;
  //END_DEBUG

  xA = MatrixXd::Zero(3,points.size());
  xB = MatrixXd::Zero(3,points.size());
  normal = MatrixXd::Zero(3,points.size());
  phi = VectorXd::Zero(points.size());

  Vector3d ptA, ptB, n;
  double distance;
  for (int i=0; i<points.size(); ++i) {
    points[i].getResults(ptA, ptB, n, distance);
    xA.col(i) = ptA;
    xB.col(i) = ptB;
    normal.col(i) = n;
    phi[i] = distance;
    const RigidBody::CollisionElement* elementA = dynamic_cast<const RigidBody::CollisionElement*>(collision_model->readElement(points[i].getIdA()));
    //DEBUG
    //cout << "RigidBodyManipulator::collisionDetect: points[i].getIdA() = " << points[i].getIdA() << endl;
    //cout << "RigidBodyManipulator::collisionDetect: collision_model->readElement(points[i].getIdA()) = " << collision_model->readElement(points[i].getIdA()) << endl;
    //cout << "RigidBodyManipulator::collisionDetect: collision_model->readElement(points[i].getIdA())->getId() = " << collision_model->readElement(points[i].getIdA())->getId() << endl;
    //cout << "RigidBodyManipulator::collisionDetect: elementA = " << elementA << endl;
    //END_DEBUG
    bodyA_idx.push_back(elementA->getBody()->body_index);
    const RigidBody::CollisionElement* elementB = dynamic_cast<const RigidBody::CollisionElement*>(collision_model->readElement(points[i].getIdB()));
    bodyB_idx.push_back(elementB->getBody()->body_index);
  }
  return points_found;
}

bool RigidBodyManipulator::collisionDetect( VectorXd& phi,
                                            MatrixXd& normal,
                                            MatrixXd& xA,
                                            MatrixXd& xB,
                                            vector<int>& bodyA_idx,
                                            vector<int>& bodyB_idx,
                                            const vector<int>& bodies_idx,
                                            const set<string>& active_element_groups,
                                            bool use_margins)
{
  vector<DrakeCollision::ElementId> ids_to_check;
  for (auto body_idx_iter = bodies_idx.begin();
       body_idx_iter !=bodies_idx.end();
       ++body_idx_iter) {
    if (*body_idx_iter > 0 && *body_idx_iter < bodies.size()) {
      for (auto group_iter = active_element_groups.begin();
          group_iter != active_element_groups.end();
          ++group_iter) {
        bodies[*body_idx_iter]->appendCollisionElementIdsFromThisBody(*group_iter, ids_to_check);
      }
    }
  }
  return collisionDetect(phi, normal, xA, xB, bodyA_idx, bodyB_idx, ids_to_check, use_margins);
}

bool RigidBodyManipulator::collisionDetect( VectorXd& phi,
                                            MatrixXd& normal,
                                            MatrixXd& xA,
                                            MatrixXd& xB,
                                            vector<int>& bodyA_idx,
                                            vector<int>& bodyB_idx,
                                            const vector<int>& bodies_idx,
                                            bool use_margins)
{
  vector<DrakeCollision::ElementId> ids_to_check;
  for (auto body_idx_iter = bodies_idx.begin();
       body_idx_iter !=bodies_idx.end();
       ++body_idx_iter) {
    if (*body_idx_iter > 0 && *body_idx_iter < bodies.size()) {
      bodies[*body_idx_iter]->appendCollisionElementIdsFromThisBody(ids_to_check);
    }
  }
  return collisionDetect(phi, normal, xA, xB, bodyA_idx, bodyB_idx, ids_to_check, use_margins);
}

bool RigidBodyManipulator::collisionDetect( VectorXd& phi,
                                            MatrixXd& normal,
                                            MatrixXd& xA,
                                            MatrixXd& xB,
                                            vector<int>& bodyA_idx,
                                            vector<int>& bodyB_idx,
                                            const set<string>& active_element_groups,
                                            bool use_margins)
{
  vector<DrakeCollision::ElementId> ids_to_check;
  for (auto body_iter = bodies.begin();
       body_iter !=bodies.end();
       ++body_iter) {
    for (auto group_iter = active_element_groups.begin();
        group_iter != active_element_groups.end();
        ++group_iter) {
      (*body_iter)->appendCollisionElementIdsFromThisBody(*group_iter, ids_to_check);
    }
  }
  return collisionDetect(phi, normal, xA, xB, bodyA_idx, bodyB_idx, ids_to_check, use_margins);
}

bool RigidBodyManipulator::collisionDetect( VectorXd& phi,
                                            MatrixXd& normal,
                                            MatrixXd& xA,
                                            MatrixXd& xB,
                                            vector<int>& bodyA_idx,
                                            vector<int>& bodyB_idx,
                                            bool use_margins)
{
  vector<DrakeCollision::ElementId> ids_to_check;
  for (auto body_iter = bodies.begin();
       body_iter !=bodies.end();
       ++body_iter) {
    (*body_iter)->appendCollisionElementIdsFromThisBody(ids_to_check);
  }
  return collisionDetect(phi, normal, xA, xB, bodyA_idx, bodyB_idx, ids_to_check, use_margins);
}

bool RigidBodyManipulator::allCollisions(vector<int>& bodyA_idx,
                                         vector<int>& bodyB_idx,
                                         MatrixXd& xA_in_world, MatrixXd& xB_in_world,
                                         bool use_margins)
{
  vector<DrakeCollision::PointPair> points;
  bool points_found = collision_model->collisionPointsAllToAll(use_margins, points);

  xA_in_world = MatrixXd::Zero(3,points.size());
  xB_in_world = MatrixXd::Zero(3,points.size());
  //normal = MatrixXd::Zero(3,points.size());
  //phi = VectorXd::Zero(points.size());

  Vector3d ptA, ptB, n;
  double distance;
  for (int i=0; i<points.size(); ++i) {
    points[i].getResults(ptA, ptA, n, distance);
    xA_in_world.col(i) = ptA;
    xB_in_world.col(i) = ptB;
    //normal.col(i) = n;
    //phi[i] = distance;
    const RigidBody::CollisionElement* elementA = dynamic_cast<const RigidBody::CollisionElement*>(collision_model->readElement(points[i].getIdA()));
    bodyA_idx.push_back(elementA->getBody()->body_index);
    const RigidBody::CollisionElement* elementB = dynamic_cast<const RigidBody::CollisionElement*>(collision_model->readElement(points[i].getIdB()));
    bodyB_idx.push_back(elementB->getBody()->body_index);
  }
  return points_found;
}


//bool RigidBodyManipulator::closestDistanceAllBodies(VectorXd& distance,
                                                        //MatrixXd& Jd)
//{
  //MatrixXd ptsA, ptsB, normal, JA, JB;
  //vector<int> bodyA_idx, bodyB_idx;
  //bool return_val = closestPointsAllBodies(bodyA_idx,bodyB_idx,ptsA,ptsB,normal,distance, JA,JB,Jd);
  //DEBUG
  //cout << "RigidBodyManipulator::closestDistanceAllBodies: distance.size() = " << distance.size() << endl;
  //END_DEBUG
  //return return_val;
//};

template <typename Derived>
void RigidBodyManipulator::doKinematics(MatrixBase<Derived> & q, bool b_compute_second_derivatives)
{
  double* q_ptr = nullptr;
  if (q.size() > 0)
    q_ptr = &q[0];
  doKinematics(q_ptr, b_compute_second_derivatives);
}

template <typename DerivedA, typename DerivedB>
void RigidBodyManipulator::doKinematics(MatrixBase<DerivedA>  & q, bool b_compute_second_derivatives, MatrixBase<DerivedB>  & v)
{
  double* q_ptr = nullptr;
  if (q.size() > 0)
    q_ptr = &q[0];
  double* v_ptr = nullptr;
  if (v.size() > 0)
    v_ptr = &v[0];
  doKinematics(q_ptr, b_compute_second_derivatives, v_ptr);
}

void RigidBodyManipulator::doKinematics(double* q, bool b_compute_second_derivatives, double* qd)
{
  if (use_new_kinsol) {
    Map<VectorXd> q_map(q, num_positions, 1);
    double nv = qd == nullptr ? 0 : num_velocities;
    Map<VectorXd> v_map(qd, nv, 1);
    doKinematicsNew(q_map, v_map, b_compute_second_derivatives, qd != nullptr);
  }
  else {

  //DEBUG
  //try{
  //END_DEBUG
  int i,j,k,l;

  //DEBUG
  //cout << "RigidBodyManipulator::doKinematics: q = " << endl;
  //for (i = 0; i < num_dof; i++) {
    //cout << q[i] << endl;
  //}
  //END_DEBUG
  //Check against cached values for bodies[1];
  if (kinematicsInit) {
    bool skip = true;
    if (b_compute_second_derivatives && !secondDerivativesCached)
      skip = false;
    for (i = 0; i < num_positions; i++) {
      if (q[i] != cached_q[i] || (qd && qd[i] != cached_v[i])) {
        skip = false;
        break;
      }
    }
    if (skip) {
      return;
    }
  }

  if (!initialized) { compile(); }

  Matrix4d TJ, dTJ, ddTJ, Tbinv, Tb, Tmult, dTmult, dTdotmult, TdTmult, TJdot, dTJdot, TddTmult;
  Matrix4d fb_dTJ[6], fb_dTJdot[6], fb_dTmult[6], fb_ddTJ[3][3];  // will be 7 when quats implemented...

  Matrix3d rx,drx,ddrx,ry,dry,ddry,rz,drz,ddrz;

  for (i = 0; i < num_bodies; i++) {
    if (!bodies[i]->hasParent()) {
      bodies[i]->T = bodies[i]->Ttree;
      //dTdq, ddTdqdq initialized as all zeros
    } else if (bodies[i]->floating == 1) {
      shared_ptr<RigidBody> parent = bodies[i]->parent;
      double qi[6];
      for (j=0; j<6; j++) qi[j] = q[bodies[i]->position_num_start+j];

      rotx(qi[3],rx,drx,ddrx);
      roty(qi[4],ry,dry,ddry);
      rotz(qi[5],rz,drz,ddrz);

      Tb = bodies[i]->T_body_to_joint;
      Tbinv = Tb.inverse();

      TJ = Matrix4d::Identity();  TJ.block<3,3>(0,0) = rz*ry*rx;  TJ(0,3)=qi[0]; TJ(1,3)=qi[1]; TJ(2,3)=qi[2];

      Tmult = bodies[i]->Ttree * Tbinv * TJ * Tb;
      bodies[i]->T = parent->T * Tmult;

      // see notes below
      bodies[i]->dTdq = parent->dTdq * Tmult;
      dTmult = bodies[i]->Ttree * Tbinv * dTJ * Tb;
      TdTmult = parent->T * dTmult;

      fb_dTJ[0] << 0,0,0,1, 0,0,0,0, 0,0,0,0, 0,0,0,0;
      fb_dTJ[1] << 0,0,0,0, 0,0,0,1, 0,0,0,0, 0,0,0,0;
      fb_dTJ[2] << 0,0,0,0, 0,0,0,0, 0,0,0,1, 0,0,0,0;
      fb_dTJ[3] = Matrix4d::Zero(); fb_dTJ[3].block<3,3>(0,0) = rz*ry*drx;
      fb_dTJ[4] = Matrix4d::Zero(); fb_dTJ[4].block<3,3>(0,0) = rz*dry*rx;
      fb_dTJ[5] = Matrix4d::Zero(); fb_dTJ[5].block<3,3>(0,0) = drz*ry*rx;

      for (j=0; j<6; j++) {
        fb_dTmult[j] = bodies[i]->Ttree * Tbinv * fb_dTJ[j] * Tb;
        TdTmult = parent->T * fb_dTmult[j];
        bodies[i]->dTdq.row(bodies[i]->position_num_start + j) += TdTmult.row(0);
        bodies[i]->dTdq.row(bodies[i]->position_num_start + j + num_positions) += TdTmult.row(1);
        bodies[i]->dTdq.row(bodies[i]->position_num_start + j + 2*num_positions) += TdTmult.row(2);
      }

      if (b_compute_second_derivatives) {
        fb_ddTJ[0][0] << rz*ry*ddrx, MatrixXd::Zero(3,1), MatrixXd::Zero(1,4);
        fb_ddTJ[0][1] << rz*dry*drx, MatrixXd::Zero(3,1), MatrixXd::Zero(1,4);
        fb_ddTJ[0][2] << drz*ry*drx, MatrixXd::Zero(3,1), MatrixXd::Zero(1,4);
        fb_ddTJ[1][0] << rz*dry*drx, MatrixXd::Zero(3,1), MatrixXd::Zero(1,4);
        fb_ddTJ[1][1] << rz*ddry*rx, MatrixXd::Zero(3,1), MatrixXd::Zero(1,4);
        fb_ddTJ[1][2] << drz*dry*rx, MatrixXd::Zero(3,1), MatrixXd::Zero(1,4);
        fb_ddTJ[2][0] << drz*ry*drx, MatrixXd::Zero(3,1), MatrixXd::Zero(1,4);
        fb_ddTJ[2][1] << drz*dry*rx, MatrixXd::Zero(3,1), MatrixXd::Zero(1,4);
        fb_ddTJ[2][2] << ddrz*ry*rx, MatrixXd::Zero(3,1), MatrixXd::Zero(1,4);

        // ddTdqdq = [d(dTdq)dq1; d(dTdq)dq2; ...]
        bodies[i]->ddTdqdq = MatrixXd::Zero(3*num_positions*num_positions,4);  // note: could be faster if I skipped this (like I do for floating == 0 below)

        //        bodies[i]->ddTdqdq = parent->ddTdqdq * Tmult;
        for (set<IndexRange>::iterator iter = parent->ddTdqdq_nonzero_rows_grouped.begin(); iter != parent->ddTdqdq_nonzero_rows_grouped.end(); iter++) {
          bodies[i]->ddTdqdq.block(iter->start,0,iter->length,4) = parent->ddTdqdq.block(iter->start,0,iter->length,4) * Tmult;
        }

        for (j=0; j<6; j++) {
          dTmult = bodies[i]->Ttree * Tbinv * fb_dTJ[j] * Tb;
          dTdTmult = parent->dTdq * dTmult;
          for (k=0; k<3*num_positions; k++) {
            bodies[i]->ddTdqdq.row(3*num_positions*(bodies[i]->position_num_start+j) + k) += dTdTmult.row(k);
          }

          for (l=0; l<3; l++) {
            for (k=0;k<num_positions;k++) {
              if (k>=bodies[i]->position_num_start && k<=bodies[i]->position_num_start+j) {
                bodies[i]->ddTdqdq.row(bodies[i]->position_num_start+j + (3*k+l)*num_positions) += dTdTmult.row(l*num_positions+k);
              } else {
                bodies[i]->ddTdqdq.row(bodies[i]->position_num_start+j + (3*k+l)*num_positions) += dTdTmult.row(l*num_positions+k);
              }
            }
          }

          if (j>=3) {
            for (k=3; k<6; k++) {
              TddTmult = parent->T*bodies[i]->Ttree * Tbinv * fb_ddTJ[j-3][k-3] * Tb;
              bodies[i]->ddTdqdq.row(3*num_positions*(bodies[i]->position_num_start+k) + bodies[i]->position_num_start+j) += TddTmult.row(0);
              bodies[i]->ddTdqdq.row(3*num_positions*(bodies[i]->position_num_start+k) + bodies[i]->position_num_start+j + num_positions) += TddTmult.row(1);
              bodies[i]->ddTdqdq.row(3*num_positions*(bodies[i]->position_num_start+k) + bodies[i]->position_num_start+j + 2*num_positions) += TddTmult.row(2);
            }
          }
        }
      }
      if (qd) {
        double qdi[6];

        TJdot = Matrix4d::Zero();
        for (int j=0; j<6; j++) {
          qdi[j] = qd[bodies[i]->position_num_start+j];
          TJdot += fb_dTJ[j]*qdi[j];
        }

        fb_dTJdot[0] = Matrix4d::Zero();
        fb_dTJdot[1] = Matrix4d::Zero();
        fb_dTJdot[2] = Matrix4d::Zero();
        fb_dTJdot[3] = Matrix4d::Zero();  fb_dTJdot[3].block<3,3>(0,0) = (drz*qdi[5])*ry*drx + rz*(dry*qdi[4])*drx + rz*ry*(ddrx*qdi[3]);
        fb_dTJdot[4] = Matrix4d::Zero();  fb_dTJdot[4].block<3,3>(0,0) = (drz*qdi[5])*dry*rx + rz*(ddry*qdi[4])*rx + rz*dry*(drx*qdi[3]);
        fb_dTJdot[5] = Matrix4d::Zero();  fb_dTJdot[5].block<3,3>(0,0) = (ddrz*qdi[5])*ry*rx + drz*(dry*qdi[4])*rx + drz*ry*(drx*qdi[3]);

        dTdotmult = bodies[i]->Ttree * Tbinv * TJdot * Tb;
        bodies[i]->Tdot = parent->Tdot*Tmult + parent->T * dTdotmult;

        bodies[i]->dTdqdot = parent->dTdqdot* Tmult + parent->dTdq * dTdotmult;

        for (int j=0; j<6; j++) {
          dTdotmult = parent->Tdot*fb_dTmult[j] + parent->T*bodies[i]->Ttree*Tbinv*fb_dTJdot[j]*Tb;
          bodies[i]->dTdqdot.row(bodies[i]->position_num_start + j) += dTdotmult.row(0);
          bodies[i]->dTdqdot.row(bodies[i]->position_num_start + j + num_positions) += dTdotmult.row(1);
          bodies[i]->dTdqdot.row(bodies[i]->position_num_start + j + 2*num_positions) += dTdotmult.row(2);
        }
      }

    } else if (bodies[i]->floating == 2) {
      cerr << "mex kinematics for quaternion floating bases are not implemented yet" << endl;
    } else {
      shared_ptr<RigidBody> parent = bodies[i]->parent;
      double qi = q[bodies[i]->position_num_start];
      Tjcalc(bodies[i]->pitch,qi,&TJ);
      dTjcalc(bodies[i]->pitch,qi,&dTJ);

      Tb = bodies[i]->T_body_to_joint;
      Tbinv = Tb.inverse();

      Tmult = bodies[i]->Ttree * Tbinv * TJ * Tb;

      bodies[i]->T = parent->T * Tmult;

      /*
       * note the unusual format of dTdq(chosen for efficiently calculating jacobians from many pts)
       * dTdq = [dT(1,:)dq1; dT(1,:)dq2; ...; dT(1,:)dqN; dT(2,dq1) ...]
       */

      bodies[i]->dTdq = parent->dTdq * Tmult;  // note: could only compute non-zero entries here

      dTmult = bodies[i]->Ttree * Tbinv * dTJ * Tb;
      TdTmult = parent->T * dTmult;
      bodies[i]->dTdq.row(bodies[i]->position_num_start) += TdTmult.row(0);
      bodies[i]->dTdq.row(bodies[i]->position_num_start + num_positions) += TdTmult.row(1);
      bodies[i]->dTdq.row(bodies[i]->position_num_start + 2*num_positions) += TdTmult.row(2);

      if (b_compute_second_derivatives) {
        //ddTdqdq = [d(dTdq)dq1; d(dTdq)dq2; ...]
        //	bodies[i]->ddTdqdq = parent->ddTdqdq * Tmult; // pushed this into the loop below to exploit the sparsity
        for (set<IndexRange>::iterator iter = parent->ddTdqdq_nonzero_rows_grouped.begin(); iter != parent->ddTdqdq_nonzero_rows_grouped.end(); iter++) {
          bodies[i]->ddTdqdq.block(iter->start,0,iter->length,4) = parent->ddTdqdq.block(iter->start,0,iter->length,4) * Tmult;
        }

        dTdTmult = parent->dTdq * dTmult;
        for (j = 0; j < 3*num_positions; j++) {
          bodies[i]->ddTdqdq.row(3*num_positions*(bodies[i]->position_num_start) + j) = dTdTmult.row(j);
        }

        // ind = reshape(reshape(body.dofnum+0:num_dof:3*num_dof*num_dof,3,[])',[],1); % ddTdqidq
        for (j = 0; j < 3; j++) {
          for (k = 0; k < num_positions; k++) {
            if (k == bodies[i]->position_num_start) {
              bodies[i]->ddTdqdq.row(bodies[i]->position_num_start + (3*k+j)*num_positions) += dTdTmult.row(j*num_positions+k);
            } else {
              bodies[i]->ddTdqdq.row(bodies[i]->position_num_start + (3*k+j)*num_positions) = dTdTmult.row(j*num_positions+k);
            }
          }
        }

        ddTjcalc(bodies[i]->pitch,qi,&ddTJ);
        TddTmult = parent->T*bodies[i]->Ttree * Tbinv * ddTJ * Tb;

        bodies[i]->ddTdqdq.row(3*num_positions*(bodies[i]->position_num_start) + bodies[i]->position_num_start) += TddTmult.row(0);
        bodies[i]->ddTdqdq.row(3*num_positions*(bodies[i]->position_num_start) + bodies[i]->position_num_start + num_positions) += TddTmult.row(1);
        bodies[i]->ddTdqdq.row(3*num_positions*(bodies[i]->position_num_start) + bodies[i]->position_num_start + 2*num_positions) += TddTmult.row(2);
      }

      if (qd) {
        double qdi = qd[bodies[i]->position_num_start];
        TJdot = dTJ*qdi;
        ddTjcalc(bodies[i]->pitch,qi,&ddTJ);
        dTJdot = ddTJ*qdi;

//        body.Tdot = body.parent.Tdot*body.Ttree*inv(body.T_body_to_joint)*TJ*body.T_body_to_joint + body.parent.T*body.Ttree*inv(body.T_body_to_joint)*TJdot*body.T_body_to_joint;
        dTdotmult = bodies[i]->Ttree * Tbinv * TJdot * Tb;
        bodies[i]->Tdot = parent->Tdot*Tmult + parent->T * dTdotmult;
//        body.dTdqdot = body.parent.dTdqdot*body.Ttree*inv(body.T_body_to_joint)*TJ*body.T_body_to_joint + body.parent.dTdq*body.Ttree*inv(body.T_body_to_joint)*TJdot*body.T_body_to_joint;
        bodies[i]->dTdqdot = parent->dTdqdot* Tmult + parent->dTdq * dTdotmult;

//        body.dTdqdot(this_dof_ind,:) = body.dTdqdot(this_dof_ind,:) + body.parent.Tdot(1:3,:)*body.Ttree*inv(body.T_body_to_joint)*dTJ*body.T_body_to_joint + body.parent.T(1:3,:)*body.Ttree*inv(body.T_body_to_joint)*dTJdot*body.T_body_to_joint;
        dTdotmult = parent->Tdot*dTmult + parent->T*bodies[i]->Ttree*Tbinv*dTJdot*Tb;
        bodies[i]->dTdqdot.row(bodies[i]->position_num_start) += dTdotmult.row(0);
        bodies[i]->dTdqdot.row(bodies[i]->position_num_start + num_positions) += dTdotmult.row(1);
        bodies[i]->dTdqdot.row(bodies[i]->position_num_start + 2*num_positions) += dTdotmult.row(2);
      }
    }

    if (bodies[i]->hasParent()) {
      //DEBUG
      //cout << "RigidBodyManipulator::doKinematics: updating " << bodies[i]->linkname << " ..." << endl;
      //END_DEBUG
      updateCollisionElements(bodies[i]);
      //DEBUG
      //cout << "RigidBodyManipulator::doKinematics: done updating " << bodies[i]->linkname << endl;
      //END_DEBUG
    }
  }

  kinematicsInit = true;
  for (i = 0; i < num_positions; i++) {
    cached_q[i] = q[i];
    if (qd) cached_v[i] = qd[i];
  }
  secondDerivativesCached = b_compute_second_derivatives;
  //DEBUG
  //} catch (const out_of_range& oor) {
    //string msg("In RigidBodyManipulator::doKinematics:\n");
    //throw std::out_of_range(msg + oor.what());
  //}
  //END_DEBUG
  }
}

template <typename DerivedQ, typename DerivedV>
void RigidBodyManipulator::doKinematicsNew(const MatrixBase<DerivedQ>& q, const MatrixBase<DerivedV>& v, bool compute_gradients, bool compute_JdotV) {
  EIGEN_STATIC_ASSERT_VECTOR_ONLY(MatrixBase<DerivedQ>);
  EIGEN_STATIC_ASSERT_VECTOR_ONLY(MatrixBase<DerivedV>);
  assert(q.rows() == num_positions);
  assert(v.rows() == num_velocities || v.rows() == 0);

  if (kinematicsInit) {
    bool skip = true;
    if (compute_gradients && !gradients_cached) {
      skip = false;
    }
    if (v.rows() > 0) {
      if (!velocity_kinematics_cached) {
        skip = false;
      }
      for (int i = 0; i < num_velocities; i++) {
        if (v[i] != cached_v[i]) {
          skip = false;
          break;
        }
      }
    }
    if (compute_JdotV && !jdotV_cached)
      skip = false;
    for (int i = 0; i < num_positions; i++) {
      if (q[i] != cached_q[i]) {
        skip = false;
        break;
      }
    }
    if (skip) {
      return;
    }
  }

  int nq = num_positions;
  int gradient_order = compute_gradients ? 1 : 0;
  GradientVar<double, TWIST_SIZE, 1> joint_twist(TWIST_SIZE, 1, nq, gradient_order);

  // other bodies
  for (size_t i = 0; i < bodies.size(); i++) {
    RigidBody& body = *bodies[i];

    if (body.hasParent()) {
      const DrakeJoint& joint = body.getJoint();
      auto q_body = q.middleRows(body.position_num_start, joint.getNumPositions());

      // transform
      Isometry3d T_body_to_parent = joint.getTransformToParentBody() * joint.jointTransform(q_body);
      body.T_new = body.parent->T_new * T_body_to_parent;

      // motion subspace in body frame
      Eigen::MatrixXd* dSdq = compute_gradients ? &(body.dSdqi) : nullptr;
      joint.motionSubspace(q_body, body.S, dSdq);

      // motion subspace in world frame
      body.J = transformSpatialMotion(body.T_new, body.S);

      // qdot to v
      Eigen::MatrixXd* dqdot_to_v = compute_gradients ? &(body.dqdot_to_v_dqi) : nullptr;
      joint.qdot2v(q_body, body.qdot_to_v, dqdot_to_v);
      if (compute_gradients) {
        body.dqdot_to_v_dq.setZero();
        body.dqdot_to_v_dq.middleCols(body.position_num_start, joint.getNumPositions()) = body.dqdot_to_v_dqi;
      }

      // v to qdot
      Eigen::MatrixXd* dv_to_qdot = compute_gradients ? &(body.dv_to_qdot_dqi) : nullptr;
      joint.v2qdot(q_body, body.v_to_qdot, dv_to_qdot);
      if (compute_gradients) {
        body.dv_to_qdot_dq.setZero();
        body.dv_to_qdot_dq.middleCols(body.position_num_start, joint.getNumPositions()) = body.dv_to_qdot_dqi;
      }

      if (compute_gradients) {
        // gradient of transform
        auto dT_body_to_parentdqi = dHomogTrans(T_body_to_parent, body.S, body.qdot_to_v).eval();
        Gradient<Isometry3d::MatrixType, Eigen::Dynamic>::type dT_body_to_parentdq(HOMOGENEOUS_TRANSFORM_SIZE, nq);
        dT_body_to_parentdq.setZero();
        dT_body_to_parentdq.middleCols(body.position_num_start, joint.getNumPositions()) = dT_body_to_parentdqi;
        body.dTdq_new = matGradMultMat(body.parent->T_new.matrix(), T_body_to_parent.matrix(), body.parent->dTdq_new, dT_body_to_parentdq);

        // gradient of motion subspace in world
        MatrixXd dSdq = MatrixXd::Zero(body.S.size(), nq);
        dSdq.middleCols(body.position_num_start, joint.getNumPositions()) = body.dSdqi;
        body.dJdq = dTransformSpatialMotion(body.T_new, body.S, body.dTdq_new, dSdq);
      }

      if (v.rows() > 0) {
        // twist
        auto v_body = v.middleRows(body.velocity_num_start, joint.getNumVelocities());
        joint_twist.value().noalias() = body.J * v_body;
        body.twist = body.parent->twist;
        body.twist += joint_twist.value();

        if (compute_gradients) {
          // dtwistdq
          joint_twist.gradient().value() = matGradMult(body.dJdq, v_body);
          body.dtwistdq = body.parent->dtwistdq + joint_twist.gradient().value();
        }

        if (compute_JdotV) {
          // Sdotv
          auto dSdotVdqi = compute_gradients ? &body.dSdotVdqi : nullptr;
          auto dSdotVdvi = compute_gradients ? &body.dSdotVdvi : nullptr;
          joint.motionSubspaceDotTimesV(q_body, v_body, body.SdotV, dSdotVdqi, dSdotVdvi);

          // Jdotv
          auto joint_accel = crossSpatialMotion(body.twist, joint_twist.value());
          joint_accel += transformSpatialMotion(body.T_new, body.SdotV);
          body.JdotV = body.parent->JdotV + joint_accel;

          if (compute_gradients) {
            // dJdotvdq
            // TODO: exploit sparsity better
            Matrix<double, TWIST_SIZE, Eigen::Dynamic> dSdotVdq(TWIST_SIZE, nq);
            dSdotVdq.setZero();
            dSdotVdq.middleCols(body.position_num_start, joint.getNumPositions()) = body.dSdotVdqi;
            MatrixXd dcrm_twist_joint_twistdq(TWIST_SIZE, nq);
            dcrm(body.twist, joint_twist.value(), body.dtwistdq, joint_twist.gradient().value(), &dcrm_twist_joint_twistdq); // TODO: make dcrm templated
            body.dJdotVdq = body.parent->dJdotVdq
                + dcrm_twist_joint_twistdq
                + dTransformSpatialMotion(body.T_new, body.SdotV, body.dTdq_new, dSdotVdq);

            // dJdotvdv
            int nv_joint = joint.getNumVelocities();
            std::vector<int> v_indices;
            auto dtwistdv = geometricJacobian<double>(0, i, 0, 0, false, &v_indices);
            int nv_branch = static_cast<int>(v_indices.size());

            Matrix<double, TWIST_SIZE, Eigen::Dynamic> djoint_twistdv(TWIST_SIZE, nv_branch);
            djoint_twistdv.setZero();
            djoint_twistdv.rightCols(nv_joint) = body.J;

            Matrix<double, TWIST_SIZE, Eigen::Dynamic> djoint_acceldv(TWIST_SIZE, nv_branch);
            djoint_acceldv = dCrossSpatialMotion(body.twist, joint_twist.value(), dtwistdv.value(), djoint_twistdv); // TODO: can probably exploit sparsity better
            djoint_acceldv.rightCols(nv_joint) += transformSpatialMotion(body.T_new, *dSdotVdvi);

            body.dJdotVdv.setZero();
            for (int j = 0; j < nv_branch; j++) {
              int v_index = v_indices[j];
              body.dJdotVdv.col(v_index) = body.parent->dJdotVdv.col(v_index) + djoint_acceldv.col(j);
            }
          }
        }
      }

      // Update collision geometries
      updateCollisionElements(bodies[i]);
    }
    else {
      body.T_new = Isometry3d(body.Ttree);
      // motion subspace in body frame is empty
      // motion subspace in world frame is empty
      // qdot to v is empty
      // v to qdot is empty
      if (compute_gradients) {
        // gradient of transform
        body.dTdq_new.setZero();
        // gradient of motion subspace in world is empty
      }
      if (v.rows() > 0) {
        body.twist.setZero();
        if (compute_gradients) {
          body.dtwistdq.setZero();
        }
        if (compute_JdotV) {
          body.SdotV.setZero();
          if (compute_gradients) {
            body.dSdotVdqi.setZero();
            body.dSdotVdvi.setZero();
          }
          body.JdotV.setZero();
          if (compute_gradients) {
            body.dJdotVdq.setZero();
            body.dJdotVdv.setZero();
          }
        }
      }
    }
  }

  kinematicsInit = true;
  cached_inertia_gradients_order = -1;
  gradients_cached = compute_gradients;
  velocity_kinematics_cached = v.rows() > 0;
  jdotV_cached = compute_JdotV && velocity_kinematics_cached;
  for (int i = 0; i < num_positions; i++) cached_q[i] = q[i];
  if (v.rows() > 0) for (int i = 0; i < num_velocities; i++) cached_v[i] = v[i];
}
template <typename DerivedA, typename DerivedB>
void RigidBodyManipulator::getCMM(MatrixBase<DerivedA> const & q, MatrixBase<DerivedA> const & qd, MatrixBase<DerivedB> &A, MatrixBase<DerivedB> &Adot)
{
  // returns the centroidal momentum matrix as described in Orin & Goswami 2008
  //
  // h = A*qd, where h(4:6) is the total linear momentum and h(1:3) is the
  // total angular momentum in the centroid frame (world fram translated to COM).

  Vector3d com; getCOM(com);
  Xtrans(-com,&Xcom);

  getCOMJac(Jcom);
  Vector3d com_dot = Jcom*qd;
  dXcom = MatrixXd::Zero(6,6);
  dXcom(5,1) = 1*com_dot(0);
  dXcom(4,2) = -1*com_dot(0);
  dXcom(5,0) = -1*com_dot(1);
  dXcom(3,2) = 1*com_dot(1);
  dXcom(4,0) = 1*com_dot(2);
  dXcom(3,1) = -1*com_dot(2);

  A = MatrixXd::Zero(6,num_positions);
  Adot = MatrixXd::Zero(6,num_positions);

  for (int i=0; i < NB; i++) {
    Ic[i] = I[i];
    dIc[i] = MatrixXd::Zero(6,6);
  }

  int n;
  for (int i=NB-1; i >= 0; i--) {
    n = dofnum[i];
    jcalc(pitch[i],q[n],&Xi,&phi[i]);
    Xup[i] = Xi * Xtree[i];

    djcalc(pitch[i], q[n], &dXidq);
    dXup[i] = dXidq * Xtree[i] * qd[n];

    if (parent[i] >= 0) {
      Ic[parent[i]] += Xup[i].transpose()*Ic[i]*Xup[i];
      dIc[parent[i]] += (dXup[i].transpose()*Ic[i] + Xup[i].transpose()*dIc[i])*Xup[i] + Xup[i].transpose()*Ic[i]*dXup[i];
    }
  }


  for (int i=0; i < NB; i++) {
    if (parent[i] >= 0) {
      Xworld[i] = Xup[i] * Xworld[parent[i]];
      dXworld[i] = dXup[i]*Xworld[parent[i]] + Xup[i]*dXworld[parent[i]];
    }
    else {
      Xworld[i] = Xup[i];
      dXworld[i] = dXup[i];
    }

    Xg = Xworld[i] * Xcom; // spatial transform from centroid to body
    dXg = dXworld[i] * Xcom + Xworld[i] * dXcom;

    n = dofnum[i];
    A.col(n) = Xg.transpose()*Ic[i]*phi[i];
    Adot.col(n) = dXg.transpose()*Ic[i]*phi[i] + Xg.transpose()*dIc[i]*phi[i];
  }
}

void RigidBodyManipulator::updateCompositeRigidBodyInertias(int gradient_order) {
  if (gradient_order > 1) {
    throw std::runtime_error("only first order gradients are available");
  }

  if (gradient_order > cached_inertia_gradients_order) {
    for (int i = 0; i < num_bodies; i++) {
      Gradient<Isometry3d::MatrixType, Eigen::Dynamic>::type* dTdq = nullptr;
      if (gradient_order > 0)
        dTdq = &(bodies[i]->dTdq_new);

      auto inertia_world = transformSpatialInertia(bodies[i]->T_new, dTdq, bodies[i]->I);
      I_world[i] = inertia_world.value();
      Ic_new[i] = inertia_world.value();

      if (inertia_world.hasGradient()) {
        dI_world[i] = inertia_world.gradient().value();
        dIc_new[i] = inertia_world.gradient().value();
      }
    }

    for (int i = num_bodies - 1; i >= 0; i--) {
      if (bodies[i]->hasParent()) {
        Ic_new[bodies[i]->parent->body_index] += Ic_new[i];
        if (gradient_order > 0) {
          dIc_new[bodies[i]->parent->body_index] += dIc_new[i];
        }
      }
    }
  }
  cached_inertia_gradients_order = gradient_order;
}

template <typename Scalar>
GradientVar<Scalar, TWIST_SIZE, Eigen::Dynamic> RigidBodyManipulator::centroidalMomentumMatrix(int gradient_order)
{
  if (!use_new_kinsol)
    throw std::runtime_error("method requires new kinsol format");

  if (gradient_order > 1)
    throw std::runtime_error("only first order gradient is available");

  int nq = num_positions;
  updateCompositeRigidBodyInertias(gradient_order);

  auto com = centerOfMass<Scalar>(gradient_order);
  int nv = num_velocities;
  GradientVar<Scalar, TWIST_SIZE, Eigen::Dynamic> ret(TWIST_SIZE, nv, nq, gradient_order);
  int gradient_row_start = 0;
  for (int i = 0; i < num_bodies; i++) {
    RigidBody& body = *bodies[i];
    if (body.hasParent()) {
      int nv_joint = body.getJoint().getNumVelocities();

      ret.value().middleCols(body.velocity_num_start, nv_joint).noalias() = Ic_new[i] * body.J;

      if (gradient_order > 0) {
        ret.gradient().value().middleRows(gradient_row_start, TWIST_SIZE * nv_joint) = matGradMultMat(Ic_new[i], body.J, dIc_new[i], body.dJdq);
        gradient_row_start += TWIST_SIZE * nv_joint;
      }
    }
  }

  // TODO: could exploit structure of T better in this part
  Eigen::Transform<Scalar, SPACE_DIMENSION, Eigen::Isometry> T(Translation<Scalar, SPACE_DIMENSION>(-com.value()));

  if (gradient_order > 0) {
    Eigen::Matrix<double, HOMOGENEOUS_TRANSFORM_SIZE, Eigen::Dynamic> dtransform_world_to_com(HOMOGENEOUS_TRANSFORM_SIZE, nq);
    dtransform_world_to_com.setZero();
    setSubMatrixGradient<Eigen::Dynamic>(dtransform_world_to_com, (-com.gradient().value()).eval(), intRange<3>(0), intRange<1>(3), SPACE_DIMENSION + 1);
    ret.gradient().value() = dTransformSpatialForce(T, ret.value(), dtransform_world_to_com, ret.gradient().value());
  }
  ret.value() = transformSpatialForce(T, ret.value());
  return ret;
}

template <typename Scalar>
GradientVar<Scalar, TWIST_SIZE, 1> RigidBodyManipulator::centroidalMomentumMatrixDotTimesV(int gradient_order)
{
  if (!use_new_kinsol)
    throw std::runtime_error("method requires new kinsol format");
  if (gradient_order > 1)
    throw std::runtime_error("only first order gradient is available");

  updateCompositeRigidBodyInertias(gradient_order);

  GradientVar<Scalar, TWIST_SIZE, 1> ret(TWIST_SIZE, 1, num_positions, gradient_order);
  ret.value().setZero();
  if (gradient_order > 0)
    ret.gradient().value().setZero();

  for (int i = 0; i < num_bodies; i++) {
    RigidBody& body = *bodies[i];
    if (body.hasParent()) {
      ret.value().noalias() += I_world[i] * body.JdotV;
      auto inertia_times_twist = (I_world[i] * body.twist).eval();
      ret.value().noalias() += crossSpatialForce(body.twist, inertia_times_twist);

      if (gradient_order > 0) {
        ret.gradient().value() += matGradMultMat(I_world[i], body.JdotV, dI_world[i], body.dJdotVdq);
        auto dinertia_times_twist = (I_world[i] * body.dtwistdq).eval();
        dinertia_times_twist.noalias() += matGradMult(dI_world[i], body.twist);
        ret.gradient().value() += dCrossSpatialForce(body.twist, inertia_times_twist, body.dtwistdq, dinertia_times_twist);
      }
    }
  }

  // result is in world frame at this point; transform to COM frame:
  auto com = centerOfMass<Scalar>(gradient_order);
  Eigen::Transform<Scalar, SPACE_DIMENSION, Eigen::Isometry> T(Translation<Scalar, SPACE_DIMENSION>(-com.value()));

  if (gradient_order > 0) {
    Eigen::Matrix<double, HOMOGENEOUS_TRANSFORM_SIZE, Eigen::Dynamic> dtransform_world_to_com(HOMOGENEOUS_TRANSFORM_SIZE, num_positions);
    dtransform_world_to_com.setZero();
    setSubMatrixGradient<Eigen::Dynamic>(dtransform_world_to_com, (-com.gradient().value()).eval(), intRange<3>(0), intRange<1>(3), SPACE_DIMENSION + 1);
    ret.gradient().value() = dTransformSpatialForce(T, ret.value(), dtransform_world_to_com, ret.gradient().value());
  }
  ret.value() = transformSpatialForce(T, ret.value());
  return ret;
}

template <typename Scalar>
GradientVar<Scalar, SPACE_DIMENSION, 1> RigidBodyManipulator::centerOfMass(int gradient_order, const std::set<int>& robotnum)
{
  if (!use_new_kinsol)
    throw std::runtime_error("method requires new kinsol format");

  int nq = num_positions;
  GradientVar<Scalar, SPACE_DIMENSION, 1> com(SPACE_DIMENSION, 1, nq, gradient_order);
  double m = 0.0;
  double body_mass;
  com.value().setZero();
  if (gradient_order > 0)
    com.gradient().value().setZero();
  if (gradient_order > 1)
    com.gradient().gradient().value().setZero();

  for (int i = 0; i < num_bodies; i++) {
    std::set<int>::iterator robotnum_it = robotnum.find(bodies[i]->robotnum);
    if (robotnum_it != robotnum.end())
    {
      body_mass = bodies[i]->mass;
      if (body_mass > 0) {
        Vector3d body_com_body_frame = (bodies[i]->com.topRows<SPACE_DIMENSION>());
        auto body_com = forwardKinNew(body_com_body_frame, i, 0, 0, gradient_order);
        com.value() *= m;
        com.value().noalias() += body_mass * body_com.value();
        com.value() /= (m + body_mass);

        if (gradient_order > 0) {
          com.gradient().value() *= m;
          com.gradient().value().noalias() += body_mass * body_com.gradient().value();
          com.gradient().value() /= (m + body_mass);
        }

        if (gradient_order > 1) {
          com.gradient().gradient().value() *= m;
          com.gradient().gradient().value().noalias() += body_mass * body_com.gradient().gradient().value();
          com.gradient().gradient().value() /= (m + body_mass);
        }

        m += body_mass;
      }
    }
  }
  return com;
}

template <typename Scalar>
GradientVar<Scalar, SPACE_DIMENSION, 1> RigidBodyManipulator::centerOfMassJacobianDotTimesV(int gradient_order)
{
  auto cmm_dot_times_v = centroidalMomentumMatrixDotTimesV<Scalar>(gradient_order);
  GradientVar<Scalar, SPACE_DIMENSION, 1> ret(SPACE_DIMENSION, 1, num_positions, gradient_order);

  double total_mass = 0.0;
  for (int i = 0; i < num_bodies; i++) {
    if (bodies[i]->hasParent()) {
      total_mass += bodies[i]->mass;
    }
  }

  ret.value().noalias() = cmm_dot_times_v.value().template bottomRows<SPACE_DIMENSION>() / total_mass;
  if (gradient_order > 0) {
    ret.gradient().value().noalias() = cmm_dot_times_v.gradient().value().template bottomRows<SPACE_DIMENSION>() / total_mass;
  }
  return ret;
}

template <typename Derived>
void RigidBodyManipulator::getCOM(MatrixBase<Derived> &com, const std::set<int> &robotnum)
{
  double m = 0.0;
  double bm;
  com = Vector3d::Zero();

  for (int i=0; i<num_bodies; i++) {
    set<int>::iterator robotnum_it = robotnum.find(bodies[i]->robotnum);
    if(robotnum_it != robotnum.end())
    {
      bm = bodies[i]->mass;
      if (bm>0) {
        forwardKin(i,bodies[i]->com,0,bc);
        com = (m*com + bm*bc)/(m+bm);
        m = m+bm;
      }
    }
  }
}

template <typename Derived>
void RigidBodyManipulator::getCOMJac(MatrixBase<Derived> &Jcom, const std::set<int> &robotnum)
{
  double m = 0.0;
  double bm;
  Jcom = MatrixXd::Zero(3,num_positions);

  for (int i=0; i<num_bodies; i++) {
    set<int>::iterator robotnum_it = robotnum.find(bodies[i]->robotnum);
    if(robotnum_it != robotnum.end())
    {
      bm = bodies[i]->mass;
      if (bm>0) {
        forwardJac(i,bodies[i]->com,0,bJ);
        Jcom = (m*Jcom + bm*bJ)/(m+bm);
        m = m+bm;
      }
    }
  }
}

template <typename Derived>
void RigidBodyManipulator::getCOMJacDot(MatrixBase<Derived> &Jcomdot, const std::set<int> &robotnum)
{
  double m = 0.0;
  double bm;
  Jcomdot = MatrixXd::Zero(3,num_positions);

  for (int i=0; i<num_bodies; i++) {
    set<int>::iterator robotnum_it = robotnum.find(bodies[i]->robotnum);
    if(robotnum_it != robotnum.end())
    {
      bm = bodies[i]->mass;
      if (bm>0) {
        forwardJacDot(i,bodies[i]->com,0,bJ);
        Jcomdot = (m*Jcomdot + bm*bJ)/(m+bm);
        m = m+bm;
      }
    }
  }
}

template <typename Derived>
void RigidBodyManipulator::getCOMdJac(MatrixBase<Derived> &dJcom, const std::set<int> &robotnum)
{
  double m = 0.0;
  double bm;
  dJcom = MatrixXd::Zero(3,num_positions*num_positions);

  for (int i=0; i<num_bodies; i++) {
    set<int>::iterator robotnum_it = robotnum.find(bodies[i]->robotnum);
    if(robotnum_it != robotnum.end())
    {
      bm = bodies[i]->mass;
      if (bm>0) {
        forwarddJac(i,bodies[i]->com,bdJ);
        dJcom = (m*dJcom + bm*bdJ)/(m+bm);
        m = m+bm;
      }
    }
  }
}

int RigidBodyManipulator::getNumContacts(const set<int> &body_idx)
{
  size_t n=0,nb=body_idx.size(),bi;
  if (nb==0) nb=num_bodies;
  set<int>::iterator iter = body_idx.begin();
  for (size_t i=0; i<nb; i++) {
    if (body_idx.size()==0) bi=i;
    else bi=*iter++;
    n += bodies[bi]->contact_pts.cols();
  }
  return static_cast<int>(n);
}


template <typename Derived>
void RigidBodyManipulator::getContactPositions(MatrixBase<Derived> &pos, const set<int> &body_idx)
{
  int n=0,nc,nb=static_cast<int>(body_idx.size()),bi;
  if (nb==0) nb=num_bodies;
  set<int>::iterator iter = body_idx.begin();
  MatrixXd p;
  for (int i=0; i<nb; i++) {
    if (body_idx.size()==0) bi=i;
    else bi=*iter++;
    nc = static_cast<int>(bodies[bi]->contact_pts.cols());
    if (nc>0) {
      // note: it's possible to pass pos.block in directly but requires such an ugly hack that I think it's not worth it:
      // http://eigen.tuxfamily.org/dox/TopicFunctionTakingEigenTypes.html
      p.resize(3,nc);
      forwardKin(bi,bodies[bi]->contact_pts,0,p);
      pos.block(0,n,3,nc) = p;
      n += nc;
    }
  }
}

template <typename Derived>
void RigidBodyManipulator::getContactPositionsJac(MatrixBase<Derived> &J, const set<int> &body_idx)
{
  int n=0,nc,nb=static_cast<int>(body_idx.size()),bi;
  if (nb==0) nb=num_bodies;
  set<int>::iterator iter = body_idx.begin();
  MatrixXd p;
  for (int i=0; i<nb; i++) {
    if (body_idx.size()==0) bi=i;
    else bi=*iter++;
    nc = static_cast<int>(bodies[bi]->contact_pts.cols());
    if (nc>0) {
      p.resize(3*nc,num_positions);
      forwardJac(bi,bodies[bi]->contact_pts,0,p);
      J.block(3*n,0,3*nc,num_positions) = p;
      n += nc;
    }
  }
}

template <typename Derived>
void RigidBodyManipulator::getContactPositionsJacDot(MatrixBase<Derived> &Jdot, const set<int> &body_idx)
{
  int n=0,nc,nb=static_cast<int>(body_idx.size()),bi;
  if (nb==0) nb=num_bodies;
  set<int>::iterator iter = body_idx.begin();
  MatrixXd p;
  for (int i=0; i<nb; i++) {
    if (body_idx.size()==0) bi=i;
    else bi=*iter++;
    nc = static_cast<int>(bodies[bi]->contact_pts.cols());
    if (nc>0) {
      p.resize(3*nc,num_positions);
      forwardJacDot(bi,bodies[bi]->contact_pts,0,p);
      Jdot.block(3*n,0,3*nc,num_positions) = p;
      n += nc;
    }
  }
}

/* [body_ind,Tframe] = parseBodyOrFrameID(body_or_frame_id) */
int RigidBodyManipulator::parseBodyOrFrameID(const int body_or_frame_id, Matrix4d* Tframe)
{
  int body_ind=0;
  if (body_or_frame_id == -1) {
    cerr << "parseBodyOrFrameID got a -1, which should have been reserved for COM.  Shouldn't have gotten here." << endl;
  } else if (body_or_frame_id<0) {
    int frame_ind = -body_or_frame_id-2;
    body_ind = frames[frame_ind].body_ind;

    if (Tframe)
      (*Tframe) = frames[frame_ind].Ttree;
  } else {
    body_ind = body_or_frame_id;
    if (Tframe)
      (*Tframe) = Matrix4d::Identity();
  }
  return body_ind;
}

void RigidBodyManipulator::findAncestorBodies(std::vector<int>& ancestor_bodies, int body_idx)
{
  const RigidBody* current_body = bodies[body_idx].get();
  while (current_body->hasParent())
  {
    ancestor_bodies.push_back(current_body->parent->body_index);
    current_body = current_body->parent.get();
  }
}

void RigidBodyManipulator::findKinematicPath(KinematicPath& path, int start_body_or_frame_idx, int end_body_or_frame_idx)
{
  // find all ancestors of start_body and end_body
  int start_body = parseBodyOrFrameID(start_body_or_frame_idx);

  std::vector<int> start_body_ancestors;
  start_body_ancestors.push_back(start_body);
  findAncestorBodies(start_body_ancestors, start_body);

  int end_body = parseBodyOrFrameID(end_body_or_frame_idx);
  std::vector<int> end_body_ancestors;
  end_body_ancestors.push_back(end_body);
  findAncestorBodies(end_body_ancestors, end_body);

  // find least common ancestor
  size_t common_size = std::min(start_body_ancestors.size(), end_body_ancestors.size());
  bool least_common_ancestor_found = false;
  std::vector<int>::iterator start_body_lca_it = start_body_ancestors.end() - common_size;
  std::vector<int>::iterator end_body_lca_it = end_body_ancestors.end() - common_size;

  for (size_t i = 0; i < common_size; i++) {
    if (*start_body_lca_it == *end_body_lca_it) {
      least_common_ancestor_found = true;
      break;
    }
    start_body_lca_it++;
    end_body_lca_it++;
  }

  if (!least_common_ancestor_found) {
    std::ostringstream stream;
    stream << "There is no path between " << bodies[start_body]->linkname << " and " << bodies[end_body]->linkname << ".";
    throw std::runtime_error(stream.str());
  }
  int least_common_ancestor = *start_body_lca_it;

  // compute path
  path.joint_path.clear();
  path.joint_direction_signs.clear();
  path.body_path.clear();

  std::vector<int>::iterator it = start_body_ancestors.begin();
  for ( ; it != start_body_lca_it; it++) {
    path.joint_path.push_back(*it);
    path.joint_direction_signs.push_back(-1);
    path.body_path.push_back(*it);
  }

  path.body_path.push_back(least_common_ancestor);

  std::vector<int>::reverse_iterator reverse_it(end_body_lca_it);
  for ( ; reverse_it != end_body_ancestors.rend(); reverse_it++) {
    path.joint_path.push_back(*reverse_it);
    path.joint_direction_signs.push_back(1);
    path.body_path.push_back(*reverse_it);
  }
}

/*
 * rotation_type  0, no rotation
 *      1, output Euler angles
 *      2, output quaternion [w,x,y,z], with w>=0
 */

template <typename DerivedA, typename DerivedB>
void RigidBodyManipulator::forwardKin(const int body_or_frame_id, const MatrixBase<DerivedA>& pts, const int rotation_type, MatrixBase<DerivedB> &x)
{
  int n_pts = static_cast<int>(pts.cols()); Matrix4d Tframe;
  int body_ind = parseBodyOrFrameID(body_or_frame_id, &Tframe);

  MatrixXd T = bodies[body_ind]->T.topLeftCorner(3,4)*Tframe;

  if (rotation_type == 0) {
    x = T*pts;
  } else if (rotation_type == 1) {
    Vector3d rpy;
    rpy << atan2(T(2,1),T(2,2)), atan2(-T(2,0),sqrt(T(2,1)*T(2,1) + T(2,2)*T(2,2))), atan2(T(1,0),T(0,0));
    // NOTE: we're assuming an X-Y-Z convention was used to construct T

    x = MatrixXd::Zero(6,n_pts);
    x.block(0,0,3,n_pts) = T*pts;
    x.block(3,0,3,n_pts) = rpy.replicate(1,n_pts);
  }
  else if(rotation_type == 2)
  {
    Vector4d quat, case_check;
    case_check << T(0,0)+T(1,1)+T(2,2), T(0,0)-T(1,1)-T(2,2), -T(0,0)+T(1,1)-T(2,2), -T(0,0)-T(1,1)+T(2,2);
    int ind; double val = case_check.maxCoeff(&ind);

    switch(ind) {
      case 0: { // val = trace(M)
        double w = sqrt(1+val)/2.0;
        double w4 = w*4;
        quat << w,
                (T(2,1)-T(1,2))/w4,
                (T(0,2)-T(2,0))/w4,
                (T(1,0)-T(0,1))/w4;
      } break;
      case 1: { // val = M(1,1) - M(2,2) - M(3,3)
        double s = 2*sqrt(1+val);
        quat << (T(2,1)-T(1,2))/s,
                0.25*s,
                (T(0,1)+T(1,0))/s,
                (T(0,2)+T(2,0))/s;
      } break;
      case 2: { // val = M(2,2) - M(1,1) - M(3,3)
        double s = 2*(sqrt(1+val));
        quat << (T(0,2)-T(2,0))/s,
                (T(0,1)+T(1,0))/s,
                0.25*s,
                (T(1,2)+T(2,1))/s;
      } break;
      default: { // val = M(3,3) - M(2,2) - M(1,1)
        double s = 2*(sqrt(1+val));
        quat << (T(1,0)-T(0,1))/s,
                (T(0,2)+T(2,0))/s,
                (T(1,2)+T(2,1))/s,
                0.25*s;
      } break;
    }

    x = MatrixXd::Zero(7,n_pts);
    x.block(0,0,3,n_pts) = T*pts;
    x.block(3,0,4,n_pts) = quat.replicate(1,n_pts);
  }
}

template <typename DerivedA, typename DerivedB, typename DerivedC, typename DerivedD>
void RigidBodyManipulator::bodyKin(const int body_or_frame_id, const MatrixBase<DerivedA>& pts, MatrixBase<DerivedB> &x, MatrixBase<DerivedC> *J, MatrixBase<DerivedD> *P)
{
  Matrix4d Tframe;
  int body_ind = parseBodyOrFrameID(body_or_frame_id, &Tframe);

  MatrixXd Tinv = (bodies[body_ind]->T*Tframe).inverse();
  x = Tinv.topLeftCorner(3,4)*pts;

  if (J) {
    int i;
    MatrixXd dTdq =  bodies[body_ind]->dTdq.topLeftCorner(3*num_positions,4)*Tframe;
    MatrixXd dTinvdq = dTdq*Tinv;
    for (i=0;i<num_positions;i++) {
      MatrixXd dTinvdqi = MatrixXd::Zero(4,4);
      dTinvdqi.row(0) = dTinvdq.row(i);
      dTinvdqi.row(1) = dTinvdq.row(num_positions+i);
      dTinvdqi.row(2) = dTinvdq.row(2*num_positions+i);
      dTinvdqi = -Tinv*dTinvdqi;
      MatrixXd dxdqi = dTinvdqi.topLeftCorner(3,4)*pts;
      dxdqi.resize(dxdqi.rows()*dxdqi.cols(),1);
      J->col(i) = dxdqi;
    }
  }
  if (P) {
    int i;
    for (i=0;i<pts.cols();i++) {
      P->block(i*3,i*3,3,3) = Tinv.topLeftCorner(3,3);
    }
  }

}

template<typename Scalar>
GradientVar<Scalar, TWIST_SIZE, Eigen::Dynamic> RigidBodyManipulator::geometricJacobian(
    int base_body_or_frame_ind, int end_effector_body_or_frame_ind, int expressed_in_body_or_frame_ind, int gradient_order, bool in_terms_of_qdot, std::vector<int>* v_or_qdot_indices)
{
  if (use_new_kinsol) {
    if (gradient_order > 1) {
      throw std::runtime_error("gradient order not supported");
    }

    KinematicPath kinematic_path;
    findKinematicPath(kinematic_path, base_body_or_frame_ind, end_effector_body_or_frame_ind);
    int nq = num_positions;

    int cols = 0;
    int body_index;
    for (size_t i = 0; i < kinematic_path.joint_path.size(); i++) {
      body_index = kinematic_path.joint_path[i];
      const std::shared_ptr<RigidBody>& body = bodies[body_index];
      const DrakeJoint& joint = body->getJoint();
      cols += in_terms_of_qdot ? joint.getNumPositions() : joint.getNumVelocities();
    }

    GradientVar<Scalar, TWIST_SIZE, Eigen::Dynamic> ret(TWIST_SIZE, cols, nq, gradient_order);
    auto& J = ret.value();

    DrakeJoint::MotionSubspaceType motion_subspace;
    if (v_or_qdot_indices != nullptr) {
      v_or_qdot_indices->clear();
      v_or_qdot_indices->reserve(cols);
    }

    int col_start = 0;
    for (size_t i = 0; i < kinematic_path.joint_path.size(); i++) {
      body_index = kinematic_path.joint_path[i];
      RigidBody& body = *bodies[body_index];
      const DrakeJoint& joint = body.getJoint();
      int ncols_block = in_terms_of_qdot ? joint.getNumPositions() : joint.getNumVelocities();
      int sign = kinematic_path.joint_direction_signs[i];
      auto J_block = J.template block<TWIST_SIZE, Dynamic>(0, col_start, TWIST_SIZE, ncols_block);
      if (in_terms_of_qdot) {
        J_block.noalias() = sign * body.J * body.qdot_to_v;
      }
      else {
        J_block.noalias() = sign * body.J;
      }

      if (v_or_qdot_indices != nullptr) {
        int cols_block_start = in_terms_of_qdot ? body.position_num_start : body.velocity_num_start;
        for (int j = 0; j < ncols_block; j++) {
          v_or_qdot_indices->push_back(cols_block_start + j);
        }
      }
      col_start += ncols_block;
    }

    auto T_world_to_frame = relativeTransform<double>(expressed_in_body_or_frame_ind, 0, 0);
    Isometry3d H0(T_world_to_frame.value());
    if (expressed_in_body_or_frame_ind != 0) {
      J = transformSpatialMotion(H0, J);
    }

    if (gradient_order > 0) {
      auto& dJdq = ret.gradient().value();
      dJdq.setZero();
      int col = 0;
      std::vector<int> qdot_ind_ij;
      auto rows = intRange<TWIST_SIZE>(0);
      for (size_t i = 0; i < kinematic_path.joint_path.size(); i++) {
        int j = kinematic_path.joint_path[i];
        int sign = kinematic_path.joint_direction_signs[i];
        RigidBody& bodyJ = *bodies[j];
        auto Jj = (sign * bodyJ.J).eval();
        if (in_terms_of_qdot) {
          Jj *= bodyJ.qdot_to_v;
        }

        auto dSjdqj = (sign * bodyJ.dSdqi).eval();
        if (in_terms_of_qdot) {
          dSjdqj = matGradMultMat((sign * bodyJ.S).eval(), bodyJ.qdot_to_v, dSjdqj, bodyJ.dqdot_to_v_dqi);
        }
        auto Hj_gradientvar = relativeTransform<double>(expressed_in_body_or_frame_ind, j, 0);
        Isometry3d Hj(Hj_gradientvar.value());
        auto Jj0_gradientvar = geometricJacobian<double>(expressed_in_body_or_frame_ind, j, 0, 0, true, &qdot_ind_ij);

        for (int Jj_col = 0; Jj_col < Jj.cols(); Jj_col++) {
          auto dSjdqj_block = transformSpatialMotion(Hj, dSjdqj.middleRows<TWIST_SIZE>(Jj_col * TWIST_SIZE)).eval();
          setSubMatrixGradient<Eigen::Dynamic>(dJdq, dSjdqj_block, rows, intRange<1>(col), TWIST_SIZE, bodyJ.position_num_start, bodyJ.getJoint().getNumPositions());
          auto crm_block = transformSpatialMotion(H0, crossSpatialMotion((-Jj.col(Jj_col)).eval(), Jj0_gradientvar.value()));
          int crm_block_col = 0;
          for (std::vector<int>::iterator it = qdot_ind_ij.begin(); it != qdot_ind_ij.end(); ++it) {
            dJdq.template block<TWIST_SIZE, 1>(TWIST_SIZE * col, *it) += crm_block.col(crm_block_col);
            crm_block_col++;
          }
          col++;
        }
      }
    }
    return ret;
  }
  else {
    if (gradient_order > 0) {
      throw std::runtime_error("gradient order not supported");
    }

    KinematicPath kinematic_path;
    findKinematicPath(kinematic_path, base_body_or_frame_ind, end_effector_body_or_frame_ind);

    int cols = 0;
    int body_index;
    for (size_t i = 0; i < kinematic_path.joint_path.size(); i++) {
      body_index = kinematic_path.joint_path[i];
      const std::shared_ptr<RigidBody>& body = bodies[body_index];
      const DrakeJoint& joint = body->getJoint();
      cols += joint.getNumVelocities();
    }

    Matrix4d Tframe;
    int expressed_in_body = parseBodyOrFrameID(expressed_in_body_or_frame_ind, &Tframe);
    Matrix4d T_world_to_frame = (bodies[expressed_in_body]->T * Tframe).inverse();

    GradientVar<Scalar, TWIST_SIZE, Eigen::Dynamic> ret(TWIST_SIZE, cols);
    auto& J = ret.value();
    DrakeJoint::MotionSubspaceType motion_subspace;
    if (v_or_qdot_indices) {
      v_or_qdot_indices->clear();
      v_or_qdot_indices->reserve(cols);
    }

    int col_start = 0;
    int sign;
    for (size_t i = 0; i < kinematic_path.joint_path.size(); i++) {
      body_index = kinematic_path.joint_path[i];
      const std::shared_ptr<RigidBody>& body = bodies[body_index];
      const DrakeJoint& joint = body->getJoint();

      motion_subspace.resize(Eigen::NoChange, joint.getNumVelocities());
      joint.motionSubspace(cached_q.middleRows(body->position_num_start, joint.getNumPositions()), motion_subspace);

      sign = kinematic_path.joint_direction_signs[i];
      auto block = J.template block<TWIST_SIZE, Dynamic>(0, col_start, TWIST_SIZE, joint.getNumVelocities());
      block.noalias() = sign * transformSpatialMotion(Isometry3d(body->T), motion_subspace);

      if (v_or_qdot_indices) {
        for (int j = 0; j < joint.getNumVelocities(); j++) {
          v_or_qdot_indices->push_back(body->position_num_start + j); // assumes qd = v
        }
      }
      col_start = col_start + joint.getNumVelocities();
    }
    J = transformSpatialMotion(Isometry3d(T_world_to_frame), J);
    return ret;
  }
}

template <typename Scalar>
GradientVar<Scalar, TWIST_SIZE, 1> RigidBodyManipulator::geometricJacobianDotTimesV(int base_body_or_frame_ind, int end_effector_body_or_frame_ind, int expressed_in_body_or_frame_ind, int gradient_order)
{
  if (!use_new_kinsol)
    throw std::runtime_error("method requires new kinsol format");
  if (gradient_order > 1)
    throw std::runtime_error("only first order gradient available");
  GradientVar<Scalar, TWIST_SIZE, 1> ret(TWIST_SIZE, 1, num_positions, gradient_order);

  int base_body_ind = parseBodyOrFrameID(base_body_or_frame_ind);
  int end_effector_body_ind = parseBodyOrFrameID(end_effector_body_or_frame_ind);

  ret.value() = bodies[end_effector_body_ind]->JdotV - bodies[base_body_ind]->JdotV;
  if (gradient_order > 0) {
    ret.gradient().value() = bodies[end_effector_body_ind]->dJdotVdq - bodies[base_body_or_frame_ind]->dJdotVdq;
  }

  int world_ind = 0;
  return transformSpatialAcceleration(ret, base_body_ind, end_effector_body_ind, world_ind, expressed_in_body_or_frame_ind);
}

template <typename Scalar>
GradientVar<Scalar, TWIST_SIZE, 1> RigidBodyManipulator::relativeTwist(int base_or_frame_ind, int body_or_frame_ind, int expressed_in_body_or_frame_ind, int gradient_order)
{
  GradientVar<Scalar, TWIST_SIZE, 1> ret(TWIST_SIZE, 1, num_positions, gradient_order);

  int base_ind = parseBodyOrFrameID(base_or_frame_ind);
  int body_ind = parseBodyOrFrameID(body_or_frame_ind);
  int world = 0;
  auto T = relativeTransform<Scalar>(expressed_in_body_or_frame_ind, world, gradient_order);
  auto T_isometry = Transform<Scalar, SPACE_DIMENSION, Isometry>(T.value());

  Matrix<Scalar, TWIST_SIZE, 1> relative_twist_in_world = bodies[body_ind]->twist - bodies[base_ind]->twist;
  ret.value() = transformSpatialMotion(T_isometry, relative_twist_in_world);

  if (gradient_order > 0) {
    auto drelative_twist_in_world = (bodies[body_ind]->dtwistdq - bodies[base_ind]->dtwistdq).eval();
    ret.gradient().value() = dTransformSpatialMotion(T_isometry, relative_twist_in_world, T.gradient().value(), drelative_twist_in_world);
  }
  return ret;
}

template <typename Scalar>
GradientVar<Scalar, TWIST_SIZE, 1> RigidBodyManipulator::transformSpatialAcceleration(
    const GradientVar<Scalar, TWIST_SIZE, 1>& spatial_acceleration, int base_ind, int body_ind, int old_expressed_in_body_or_frame_ind, int new_expressed_in_body_or_frame_ind)
{
  if (old_expressed_in_body_or_frame_ind == new_expressed_in_body_or_frame_ind) {
    return spatial_acceleration;
  }

  int gradient_order = spatial_acceleration.maxOrder();
  GradientVar<Scalar, TWIST_SIZE, 1> ret(TWIST_SIZE, 1, num_positions, gradient_order);

  auto twist_of_body_wrt_base = relativeTwist<Scalar>(base_ind, body_ind, old_expressed_in_body_or_frame_ind, gradient_order);
  auto twist_of_old_wrt_new = relativeTwist<Scalar>(new_expressed_in_body_or_frame_ind, old_expressed_in_body_or_frame_ind, old_expressed_in_body_or_frame_ind, gradient_order);
  auto T_old_to_new = relativeTransform<Scalar>(new_expressed_in_body_or_frame_ind, old_expressed_in_body_or_frame_ind, gradient_order);
  auto T_old_to_new_isometry = Transform<Scalar, SPACE_DIMENSION, Isometry>(T_old_to_new.value());

  Matrix<double, TWIST_SIZE, 1> spatial_accel_temp = crossSpatialMotion(twist_of_old_wrt_new.value(), twist_of_body_wrt_base.value());
  spatial_accel_temp += spatial_acceleration.value();
  ret.value() = transformSpatialMotion(T_old_to_new_isometry, spatial_accel_temp);

  if (gradient_order > 0) {
    auto dspatial_accel_temp = dCrossSpatialMotion(twist_of_old_wrt_new.value(), twist_of_body_wrt_base.value(), twist_of_old_wrt_new.gradient().value(), twist_of_body_wrt_base.gradient().value());
    dspatial_accel_temp += spatial_acceleration.gradient().value();
    ret.gradient().value() = dTransformSpatialMotion(T_old_to_new_isometry, spatial_accel_temp, T_old_to_new.gradient().value(), dspatial_accel_temp);
  }
  return ret;
}

template<typename Scalar>
GradientVar<Scalar, SPACE_DIMENSION + 1, SPACE_DIMENSION + 1> RigidBodyManipulator::relativeTransform(int base_or_frame_ind, int body_or_frame_ind, int gradient_order)
{
  if (!use_new_kinsol)
    throw std::runtime_error("method requires new kinsol format");

  int nq = num_positions;
  GradientVar<Scalar, SPACE_DIMENSION + 1, SPACE_DIMENSION + 1> ret(SPACE_DIMENSION + 1, SPACE_DIMENSION + 1, nq, gradient_order);

  Matrix4d Tbase_frame;
  int base_ind = parseBodyOrFrameID(base_or_frame_ind, &Tbase_frame);
  Matrix4d Tbody_frame;
  int body_ind = parseBodyOrFrameID(body_or_frame_ind, &Tbody_frame);

  Isometry3d Tbaseframe_to_world = bodies[base_ind]->T_new * Isometry3d(Tbase_frame); // TODO: copy to Isometry3d
  Isometry3d Tworld_to_baseframe = Tbaseframe_to_world.inverse();
  Isometry3d Tbodyframe_to_world = bodies[body_ind]->T_new * Isometry3d(Tbody_frame); // TODO: copy to Isometry3d
  ret.value() = (Tworld_to_baseframe * Tbodyframe_to_world).matrix();

  if (gradient_order > 0) {
    auto dTbaseframe_to_world = matGradMult(bodies[base_ind]->dTdq_new, Tbase_frame);
    auto dTworld_to_baseframe = dHomogTransInv(Tbaseframe_to_world, dTbaseframe_to_world);
    auto dTbodyframe_to_world = matGradMult(bodies[body_ind]->dTdq_new, Tbody_frame);
    ret.gradient().value() = matGradMultMat(Tworld_to_baseframe.matrix(), Tbodyframe_to_world.matrix(), dTworld_to_baseframe, dTbodyframe_to_world);
  }
  if (gradient_order > 1) {
    throw std::runtime_error("gradient order > 1 not supported");
  }
  return ret;
}

template <typename DerivedA, typename DerivedB>
void RigidBodyManipulator::forwardJac(const int body_or_frame_id, const MatrixBase<DerivedA> &pts, const int rotation_type, MatrixBase<DerivedB> &J)
{
  int n_pts = static_cast<int>(pts.cols()); Matrix4d Tframe;
  int body_ind = parseBodyOrFrameID(body_or_frame_id, &Tframe);

  MatrixXd dTdq =  bodies[body_ind]->dTdq.topLeftCorner(3*num_positions,4)*Tframe;
  MatrixXd tmp =dTdq*pts;
  MatrixXd Jt = Map<MatrixXd>(tmp.data(),num_positions,3*n_pts);
  J.topLeftCorner(3*n_pts,num_positions) = Jt.transpose();

  if (rotation_type == 1) {
    Matrix3d R = (bodies[body_ind]->T*Tframe).topLeftCorner(3,3);
    /*
     * note the unusual format of dTdq(chosen for efficiently calculating jacobians from many pts)
     * dTdq = [dT(1,:)dq1; dT(1,:)dq2; ...; dT(1,:)dqN; dT(2,dq1) ...]
     */

    VectorXd dR21_dq(num_positions),dR22_dq(num_positions),dR20_dq(num_positions),dR00_dq(num_positions),dR10_dq(num_positions);
    for (int i=0; i<num_positions; i++) {
      dR21_dq(i) = dTdq(2*num_positions+i,1);
      dR22_dq(i) = dTdq(2*num_positions+i,2);
      dR20_dq(i) = dTdq(2*num_positions+i,0);
      dR00_dq(i) = dTdq(i,0);
      dR10_dq(i) = dTdq(num_positions+i,0);
    }
    double sqterm1 = R(2,1)*R(2,1) + R(2,2)*R(2,2);
    double sqterm2 = R(0,0)*R(0,0) + R(1,0)*R(1,0);

    MatrixXd Jr = MatrixXd::Zero(3,num_positions);

    Jr.block(0,0,1,num_positions) = ((R(2,2)*dR21_dq - R(2,1)*dR22_dq)/sqterm1).transpose();
    Jr.block(1,0,1,num_positions) = ((-sqrt(sqterm1)*dR20_dq + R(2,0)/sqrt(sqterm1)*(R(2,1)*dR21_dq + R(2,2)*dR22_dq) )/(R(2,0)*R(2,0) + R(2,1)*R(2,1) + R(2,2)*R(2,2))).transpose();
    Jr.block(2,0,1,num_positions)= ((R(0,0)*dR10_dq - R(1,0)*dR00_dq)/sqterm2).transpose();

    MatrixXd Jfull = MatrixXd::Zero(2*3*n_pts,num_positions);
    for (int i=0; i<n_pts; i++) {
      Jfull.block(i*6,0,3,num_positions) = J.block(i*3,0,3,num_positions);
      Jfull.block(i*6+3,0,3,num_positions) = Jr;
    }
    J=Jfull;
  } else if(rotation_type == 2) {
    Matrix3d R = (bodies[body_ind]->T*Tframe).topLeftCorner(3,3);

    VectorXd dR21_dq(num_positions),dR22_dq(num_positions),dR20_dq(num_positions),dR00_dq(num_positions),dR10_dq(num_positions),dR01_dq(num_positions),dR02_dq(num_positions),dR11_dq(num_positions),dR12_dq(num_positions);
    for (int i=0; i<num_positions; i++) {
      dR21_dq(i) = dTdq(2*num_positions+i,1);
      dR22_dq(i) = dTdq(2*num_positions+i,2);
      dR20_dq(i) = dTdq(2*num_positions+i,0);
      dR00_dq(i) = dTdq(i,0);
      dR10_dq(i) = dTdq(num_positions+i,0);
      dR01_dq(i) = dTdq(i,1);
      dR02_dq(i) = dTdq(i,2);
      dR11_dq(i) = dTdq(num_positions+i,1);
      dR12_dq(i) = dTdq(num_positions+i,2);
    }

    Vector4d case_check;
    case_check << R(0,0)+R(1,1)+R(2,2), R(0,0)-R(1,1)-R(2,2), -R(0,0)+R(1,1)-R(2,2), -R(0,0)-R(1,1)+R(2,2);
    int ind; double val = case_check.maxCoeff(&ind);

    MatrixXd Jq = MatrixXd::Zero(4,num_positions);
  	switch(ind) {
  	case 0: { // val = trace(M)
  			double qw = sqrt(1+val)/2.0;
  			VectorXd dqwdq = (dR00_dq+dR11_dq+dR22_dq)/(4*sqrt(1+val));
  			double wsquare4 = 4*qw*qw;
  			Jq.block(0,0,1,num_positions) = dqwdq.transpose();
  			Jq.block(1,0,1,num_positions) = (((dR21_dq-dR12_dq)*qw-(R(2,1)-R(1,2))*dqwdq).transpose())/wsquare4;
  			Jq.block(2,0,1,num_positions) = (((dR02_dq-dR20_dq)*qw-(R(0,2)-R(2,0))*dqwdq).transpose())/wsquare4;
  			Jq.block(3,0,1,num_positions) = (((dR10_dq-dR01_dq)*qw-(R(1,0)-R(0,1))*dqwdq).transpose())/wsquare4;
  		} break;
    case 1: { // val = M(1,1) - M(2,2) - M(3,3)
      	double s = 2*sqrt(1+val); double ssquare = s*s;
      	VectorXd dsdq = (dR00_dq - dR11_dq - dR22_dq)/sqrt(1+val);
      	Jq.block(0,0,1,num_positions) = (((dR21_dq-dR12_dq)*s - (R(2,1)-R(1,2))*dsdq).transpose())/ssquare;
      	Jq.block(1,0,1,num_positions) = .25*dsdq.transpose();
      	Jq.block(2,0,1,num_positions) = (((dR01_dq+dR10_dq)*s - (R(0,1)+R(1,0))*dsdq).transpose())/ssquare;
      	Jq.block(3,0,1,num_positions) = (((dR02_dq+dR20_dq)*s - (R(0,2)+R(2,0))*dsdq).transpose())/ssquare;
    	} break;
    case 2: { // val = M(2,2) - M(1,1) - M(3,3)
    		double s = 2*sqrt(1+val); double ssquare = s*s;
    		VectorXd dsdq = (-dR00_dq + dR11_dq - dR22_dq)/sqrt(1+val);
    		Jq.block(0,0,1,num_positions) = (((dR02_dq-dR20_dq)*s - (R(0,2)-R(2,0))*dsdq).transpose())/ssquare;
    		Jq.block(1,0,1,num_positions) = (((dR01_dq+dR10_dq)*s - (R(0,1)+R(1,0))*dsdq).transpose())/ssquare;
    		Jq.block(2,0,1,num_positions) = .25*dsdq.transpose();
    		Jq.block(3,0,1,num_positions) = (((dR12_dq+dR21_dq)*s - (R(1,2)+R(2,1))*dsdq).transpose())/ssquare;
    	} break;
    default: { // val = M(3,3) - M(2,2) - M(1,1)
    		double s = 2*sqrt(1+val); double ssquare = s*s;
    		VectorXd dsdq = (-dR00_dq - dR11_dq + dR22_dq)/sqrt(1+val);
    		Jq.block(0,0,1,num_positions) = (((dR10_dq-dR01_dq)*s - (R(1,0)-R(0,1))*dsdq).transpose())/ssquare;
    		Jq.block(1,0,1,num_positions) = (((dR02_dq+dR20_dq)*s - (R(0,2)+R(2,0))*dsdq).transpose())/ssquare;
    		Jq.block(2,0,1,num_positions) = (((dR12_dq+dR21_dq)*s - (R(1,2)+R(2,1))*dsdq).transpose())/ssquare;
    		Jq.block(3,0,1,num_positions) = .25*dsdq.transpose();
    	} break;
  	}

    MatrixXd Jfull = MatrixXd::Zero(7*n_pts,num_positions);
    for (int i=0;i<n_pts;i++)
    {
	    Jfull.block(i*7,0,3,num_positions) = J.block(i*3,0,3,num_positions);
	    Jfull.block(i*7+3,0,4,num_positions) = Jq;
    }
    J =  Jfull;
  }
}

template <typename DerivedA, typename DerivedB>
void RigidBodyManipulator::forwardJacDot(const int body_or_frame_id, const MatrixBase<DerivedA> &pts, const int rotation_type, MatrixBase<DerivedB>& Jdot)
{
  int n_pts = static_cast<int>(pts.cols()); Matrix4d Tframe;
  int body_ind = parseBodyOrFrameID(body_or_frame_id, &Tframe);

	MatrixXd tmp = bodies[body_ind]->dTdqdot*Tframe*pts;
	MatrixXd Jdott = Map<MatrixXd>(tmp.data(),num_positions,3*n_pts);
	Jdot.block(0,0,3*n_pts,num_positions) = Jdott.transpose();

	if (rotation_type==1) {

		MatrixXd dTdqdot =  bodies[body_ind]->dTdqdot*Tframe;
		Matrix3d R = (bodies[body_ind]->T*Tframe).topLeftCorner(3,3);
		/*
		 * note the unusual format of dTdq(chosen for efficiently calculating jacobians from many pts)
		 * dTdq = [dT(1,:)dq1; dT(1,:)dq2; ...; dT(1,:)dqN; dT(2,dq1) ...]
		 */

		VectorXd dR21_dq(num_positions),dR22_dq(num_positions),dR20_dq(num_positions),dR00_dq(num_positions),dR10_dq(num_positions);
		for (int i=0; i<num_positions; i++) {
			dR21_dq(i) = dTdqdot(2*num_positions+i,1);
			dR22_dq(i) = dTdqdot(2*num_positions+i,2);
			dR20_dq(i) = dTdqdot(2*num_positions+i,0);
			dR00_dq(i) = dTdqdot(i,0);
			dR10_dq(i) = dTdqdot(num_positions+i,0);
		}
		double sqterm1 = R(2,1)*R(2,1) + R(2,2)*R(2,2);
		double sqterm2 = R(0,0)*R(0,0) + R(1,0)*R(1,0);

		MatrixXd Jr = MatrixXd::Zero(3,num_positions);

		Jr.block(0,0,1,num_positions) = ((R(2,2)*dR21_dq - R(2,1)*dR22_dq)/sqterm1).transpose();
		Jr.block(1,0,1,num_positions) = ((-sqrt(sqterm1)*dR20_dq + R(2,0)/sqrt(sqterm1)*(R(2,1)*dR21_dq + R(2,2)*dR22_dq) )/(R(2,0)*R(2,0) + R(2,1)*R(2,1) + R(2,2)*R(2,2))).transpose();
		Jr.block(2,0,1,num_positions)= ((R(0,0)*dR10_dq - R(1,0)*dR00_dq)/sqterm2).transpose();

		MatrixXd Jfull = MatrixXd::Zero(2*3*n_pts,num_positions);
		for (int i=0; i<n_pts; i++) {
			Jfull.block(i*6,0,3,num_positions) = Jdot.block(i*3,0,3,num_positions);
			Jfull.block(i*6+3,0,3,num_positions) = Jr;
		}
		Jdot=Jfull;
	}
}

template <typename DerivedA, typename DerivedB>
void RigidBodyManipulator::forwarddJac(const int body_or_frame_id, const MatrixBase<DerivedA> &pts, MatrixBase<DerivedB>& dJ)
{
  int n_pts = static_cast<int>(pts.cols()); Matrix4d Tframe;
  int body_ind = parseBodyOrFrameID(body_or_frame_id, &Tframe);

  int i,j;
  MatrixXd dJ_reshaped = MatrixXd(num_positions, 3*n_pts*num_positions);
  MatrixXd tmp = MatrixXd(3*num_positions,n_pts);
  for (i = 0; i < num_positions; i++) {
    tmp = bodies[body_ind]->ddTdqdq.block(i*num_positions*3,0,3*num_positions,4)*Tframe*pts;  //dim*num_dof x n_pts
    for (j = 0; j < n_pts; j++) {
      dJ_reshaped.block(i,j*3*num_positions,1,3*num_positions) = tmp.col(j).transpose();
    }
    //       dJ_reshaped.row(i) << tmp.col(0).transpose(), tmp.col(1).transpose();
  }
  MatrixXd dJ_t = Map<MatrixXd>(dJ_reshaped.data(), num_positions*num_positions, 3*n_pts);
  dJ = dJ_t.transpose();
}

template<typename Scalar>
GradientVar<Scalar, Eigen::Dynamic, Eigen::Dynamic> RigidBodyManipulator::massMatrix(int gradient_order)
{
  if (gradient_order > 1) {
    throw std::runtime_error("only first order gradients are available");
  }

  int nv = num_velocities;
  int nq = num_positions;
  GradientVar<Scalar, Eigen::Dynamic, Eigen::Dynamic> ret(nv, nv, nq, gradient_order);
  ret.value().setZero();
  if (gradient_order > 0)
    ret.gradient().value().setZero();

  updateCompositeRigidBodyInertias(gradient_order);

  for (int i = 0; i < num_bodies; i++) {
    RigidBody& body_i = *bodies[i];
    if (body_i.hasParent()) {
      int v_start_i = body_i.velocity_num_start;
      int nv_i = body_i.getJoint().getNumVelocities();
      GradientVar<Scalar, TWIST_SIZE, Eigen::Dynamic> F(TWIST_SIZE, nv_i, nq, gradient_order);
      F.value().noalias() = (Ic_new[i] * body_i.J).eval();

      // Hii
      ret.value().block(v_start_i, v_start_i, nv_i, nv_i).noalias() = (body_i.J.transpose() * F.value()).eval();
      if (gradient_order > 0) {
        F.gradient().value() = matGradMultMat(Ic_new[i], body_i.J, dIc_new[i], body_i.dJdq);
        auto dHii = matGradMultMat(body_i.J.transpose(), F.value(), transposeGrad(body_i.dJdq, TWIST_SIZE), F.gradient().value());
        for (int row = 0; row < nv_i; row++) {
          for (int col = 0; col < nv_i; col++) {
            setSubMatrixGradient<Eigen::Dynamic>(ret.gradient().value(), getSubMatrixGradient<Eigen::Dynamic>(dHii, row, col, nv_i), v_start_i + row, v_start_i + col, nv);
          }
        }

      }

      // Hij
      shared_ptr<RigidBody> body_j(body_i.parent);
      while (body_j->hasParent()) {
        int v_start_j = body_j->velocity_num_start;
        int nv_j = body_j->getJoint().getNumVelocities();
        auto Hji = (body_j->J.transpose() * F.value()).eval();
        ret.value().block(v_start_j, v_start_i, nv_j, nv_i) = Hji;
        ret.value().block(v_start_i, v_start_j, nv_i, nv_j) = Hji.transpose();

        if (gradient_order > 0) {
          auto dHji = matGradMultMat(body_j->J.transpose(), F.value(), transposeGrad(body_j->dJdq, TWIST_SIZE), F.gradient().value());
          for (int row = 0; row < Hji.rows(); row++) {
            for (int col = 0; col < Hji.cols(); col++) {
              auto dHji_element = getSubMatrixGradient<Eigen::Dynamic>(dHji, row, col, Hji.rows());
              setSubMatrixGradient<Eigen::Dynamic>(ret.gradient().value(), dHji_element, row + v_start_j, col + v_start_i, nv);
              setSubMatrixGradient<Eigen::Dynamic>(ret.gradient().value(), dHji_element, col + v_start_i, row + v_start_j, nv);
            }
          }
        }
        body_j = body_j->parent;
      }

    }
  }

  return ret;
}

/**
 * Note that this inverse dynamics algorithm can be used to compute the 'C' dynamics bias term by setting
 * the joint acceleration vector to zero (or just passing in a nullptr for vd).
 * This algorithm can also be used to compute the gravitational term only by passing in nullptr for vd and
 * additionally calling doKinematics with a zero joint velocity vector.
 * To compute only the Coriolis term, pass in nullptr for vd and set gravity to zero.
 */
template <typename Scalar>
GradientVar<Scalar, Eigen::Dynamic, 1> RigidBodyManipulator::inverseDynamics(
    std::map<int, std::unique_ptr<GradientVar<Scalar, TWIST_SIZE, 1> > >& f_ext,
    GradientVar<Scalar, Eigen::Dynamic, 1>* vd, int gradient_order)
{
  if (gradient_order > 1) {
    throw std::runtime_error("only first order gradients are available");
  }

  updateCompositeRigidBodyInertias(gradient_order);

  int nq = num_positions;
  int nv = num_velocities;

  typedef typename Eigen::Matrix<Scalar, TWIST_SIZE, 1> Vector6;

  Vector6 root_accel = -a_grav;
  GradientVar<Scalar, TWIST_SIZE, Eigen::Dynamic> net_wrenches(TWIST_SIZE, num_bodies, nq + nv, gradient_order); // gradient w.r.t q and v
  net_wrenches.value().col(0).setZero();
  if (gradient_order > 0) {
    net_wrenches.gradient().value().template topRows<TWIST_SIZE>().setZero();
  }

  for (int i = 0; i < num_bodies; i++) {
    RigidBody& body = *bodies[i];
    if (body.hasParent()) {
      Vector6 spatial_accel = root_accel + body.JdotV;
      int nv_joint = body.getJoint().getNumVelocities();
      if (vd != nullptr) {
        auto vdJoint = vd->value().middleRows(body.velocity_num_start, nv_joint);
        spatial_accel.noalias() += body.J * vdJoint;
      }

      auto I_times_twist = (I_world[i] * body.twist).eval();
      net_wrenches.value().col(i).noalias() = I_world[i] * spatial_accel;
      net_wrenches.value().col(i).noalias() += crf(body.twist) * I_times_twist;

      if (gradient_order > 0) {
        typename Gradient<Vector6, Eigen::Dynamic>::type dspatial_acceldq = body.dJdotVdq;
        typename Gradient<Vector6, Eigen::Dynamic>::type dspatial_acceldv = body.dJdotVdv;

        if (vd != nullptr) {
          const auto& vd_const = *vd; // eliminates the need for an additional explicit instantiation
          auto vdJoint = vd_const.value().middleRows(body.velocity_num_start, nv_joint);
          auto dvdJoint = vd_const.gradient().value().middleRows(body.velocity_num_start, nv_joint);
          dspatial_acceldq.noalias() += body.J * dvdJoint.middleCols(0, nq);
          dspatial_acceldq += matGradMult(body.dJdq, vdJoint);

          dspatial_acceldv.noalias() += body.J * dvdJoint.middleCols(nq, nv);
        }


        typename Gradient<Vector6, Eigen::Dynamic>::type dI_times_twistdq = I_world[i] * body.dtwistdq;
        dI_times_twistdq += matGradMult(dI_world[i], body.twist);

        std::vector<int> v_indices;
        auto dtwist_dvsubvector = geometricJacobian<Scalar>(0, i, 0, 0, false, &v_indices);

        typename Gradient<Vector6, Eigen::Dynamic>::type dtwistdv(TWIST_SIZE, nv);
        dtwistdv.setZero();
        typename Gradient<Vector6, Eigen::Dynamic>::type dI_times_twistdv(TWIST_SIZE, nv);
        dI_times_twistdv.setZero();
        auto dI_times_twist_dvsubvector = I_world[i] * dtwist_dvsubvector.value();
        for (size_t col = 0; col < v_indices.size(); col++) {
          dtwistdv.col(v_indices[col]) = dtwist_dvsubvector.value().col(col);
          dI_times_twistdv.col(v_indices[col]) = dI_times_twist_dvsubvector.col(col);
        }

        auto net_wrenches_q_gradient_block = net_wrenches.gradient().value().template block<TWIST_SIZE, Eigen::Dynamic>(TWIST_SIZE * i, 0, TWIST_SIZE, nq);
        net_wrenches_q_gradient_block.noalias() = I_world[i] * dspatial_acceldq;
        net_wrenches_q_gradient_block += matGradMult(dI_world[i], spatial_accel);
        net_wrenches_q_gradient_block += dCrossSpatialForce(body.twist, I_times_twist, body.dtwistdq, dI_times_twistdq);

        auto net_wrenches_v_gradient_block = net_wrenches.gradient().value().template block<TWIST_SIZE, Eigen::Dynamic>(TWIST_SIZE * i, nq, TWIST_SIZE, nv);
        net_wrenches_v_gradient_block.noalias() = I_world[i] * dspatial_acceldv;
        net_wrenches_v_gradient_block += dCrossSpatialForce(body.twist, I_times_twist, dtwistdv, dI_times_twistdv);
      }

      if (f_ext[i] != nullptr) {
        Isometry3d T_joint_to_body = Isometry3d(body.T_body_to_joint).inverse();
        Isometry3d T_joint_to_world = body.T_new * T_joint_to_body; // external wrenches are expressed in 'joint' frame.
        net_wrenches.value().col(i) -= transformSpatialForce(T_joint_to_world, f_ext[i]->value());

        if (gradient_order > 0) {
          auto dT_joint_to_worlddq = matGradMult(body.dTdq_new, T_joint_to_body.matrix());
          auto net_wrenches_q_gradient_block = net_wrenches.gradient().value().template block<TWIST_SIZE, Eigen::Dynamic>(TWIST_SIZE * i, 0, TWIST_SIZE, nq);
          auto df_extdq = f_ext[i]->gradient().value().middleCols(0, nq);
          net_wrenches_q_gradient_block -= dTransformSpatialForce(T_joint_to_world, f_ext[i]->value(), dT_joint_to_worlddq, df_extdq);

          auto net_wrenches_v_gradient_block = net_wrenches.gradient().value().template block<TWIST_SIZE, Eigen::Dynamic>(TWIST_SIZE * i, nq, TWIST_SIZE, nv);
          auto df_extdv = f_ext[i]->gradient().value().middleCols(nq, nv);
          net_wrenches_v_gradient_block -= transformSpatialForce(T_joint_to_world, df_extdv);
        }
      }
    }
  }

  GradientVar<Scalar, Eigen::Dynamic, 1> ret(num_velocities, 1, nq + nv, gradient_order);

  for (int i = num_bodies - 1; i >= 0; i--) {
    RigidBody& body = *bodies[i];
    if (body.hasParent()) {
      const auto& net_wrenches_const = net_wrenches; // eliminates the need for another explicit instantiation
      auto joint_wrench = net_wrenches_const.value().col(i);
      int nv_joint = body.getJoint().getNumVelocities();
      auto J_transpose = body.J.transpose();
      ret.value().middleRows(body.velocity_num_start, nv_joint).noalias() = J_transpose * joint_wrench;
      auto parent_net_wrench = net_wrenches.value().col(body.parent->body_index);
      parent_net_wrench += joint_wrench;

      if (gradient_order > 0) {
        auto djoint_wrenchdq = net_wrenches.gradient().value().template block<TWIST_SIZE, Eigen::Dynamic>(TWIST_SIZE * i, 0, TWIST_SIZE, nq);
        auto dCdq_block = ret.gradient().value().block(body.velocity_num_start, 0, nv_joint, nq);
        dCdq_block = J_transpose * djoint_wrenchdq;
        dCdq_block += matGradMult(transposeGrad(body.dJdq, TWIST_SIZE), joint_wrench);

        auto djoint_wrenchdv = net_wrenches.gradient().value().template block<TWIST_SIZE, Eigen::Dynamic>(TWIST_SIZE * i, nq, TWIST_SIZE, nv);
        auto dCdv_block = ret.gradient().value().block(body.velocity_num_start, nq, nv_joint, nv);
        dCdv_block.noalias() = J_transpose * djoint_wrenchdv;

        auto dparent_net_wrenchdq = net_wrenches.gradient().value().template block<TWIST_SIZE, Eigen::Dynamic>(TWIST_SIZE * body.parent->body_index, 0, TWIST_SIZE, nq);
        dparent_net_wrenchdq += djoint_wrenchdq;

        auto dparent_net_wrenchdv = net_wrenches.gradient().value().template block<TWIST_SIZE, Eigen::Dynamic>(TWIST_SIZE * body.parent->body_index, nq, TWIST_SIZE, nv);
        dparent_net_wrenchdv += djoint_wrenchdv;
      }
    }
  }
  return ret;
}


template <typename DerivedPoints>
GradientVar<typename DerivedPoints::Scalar, Eigen::Dynamic, DerivedPoints::ColsAtCompileTime> RigidBodyManipulator::forwardKinNew(const MatrixBase<DerivedPoints>& points, int current_body_or_frame_ind, int new_body_or_frame_ind, int rotation_type, int gradient_order)
{
  if (gradient_order > 2) {
    throw std::runtime_error("only first and second order gradients are available");
  }
  if (gradient_order > 1 && !gradients_cached) {
    throw std::runtime_error("must call doKinematics with compute_gradients set to true to compute forwardKin second derivatives");
  }

  bool compute_jacobian_without_transform_gradients = gradient_order > 0 && !gradients_cached;
  int x_gradient_order = compute_jacobian_without_transform_gradients ? 0 : std::min(gradient_order, 1);
  int J_gradient_order = gradient_order > 1 ? gradient_order - 1 : 0;

  int nq = num_positions;
  int npoints = static_cast<int>(points.cols());
  typedef typename DerivedPoints::Scalar Scalar;

  // compute rotation and translation
  GradientVar<Scalar, SPACE_DIMENSION + 1, SPACE_DIMENSION + 1> T = relativeTransform<Scalar>(new_body_or_frame_ind, current_body_or_frame_ind, x_gradient_order);

  GradientVar<Scalar, SPACE_DIMENSION, SPACE_DIMENSION> R(SPACE_DIMENSION, SPACE_DIMENSION, nq, x_gradient_order);
  R.value() = T.value().template topLeftCorner<SPACE_DIMENSION, SPACE_DIMENSION>();
  if (x_gradient_order > 0)
    R.gradient().value() = getSubMatrixGradient<Eigen::Dynamic>(T.gradient().value(), intRange<SPACE_DIMENSION>(0), intRange<SPACE_DIMENSION>(0), T.value().rows());

  GradientVar<Scalar, SPACE_DIMENSION, 1> p(SPACE_DIMENSION, 1, nq, x_gradient_order);
  p.value() = T.value().template topRightCorner<SPACE_DIMENSION, 1>();
  if (x_gradient_order > 0)
    p.gradient().value() = getSubMatrixGradient<Eigen::Dynamic>(T.gradient().value(), intRange<SPACE_DIMENSION>(0), intRange<1>(SPACE_DIMENSION), T.value().rows());

  // transform points to new frame
  GradientVar<Scalar, Eigen::Dynamic, DerivedPoints::ColsAtCompileTime> x(SPACE_DIMENSION + rotationRepresentationSize(rotation_type), npoints, nq, gradient_order);
  x.value().template topRows<SPACE_DIMENSION>().noalias() = R.value() * points;
  x.value().template topRows<SPACE_DIMENSION>().colwise() += p.value();

  // convert rotation representation
  GradientVar<Scalar, Eigen::Dynamic, 1> qrot = rotmat2Representation(R, rotation_type);
  x.value().bottomRows(qrot.value().rows()).colwise() = qrot.value();

  if (x_gradient_order > 0) {
    x.gradient().value().setZero();
    for (int i = 0; i < npoints; i++) {
      const auto& point = points.template middleCols<1>(i);
      auto point_gradient = matGradMult(R.gradient().value(), point).eval();
      point_gradient += p.gradient().value();

      // position rows
      for (int row = 0; row < SPACE_DIMENSION; row++) {
        setSubMatrixGradient<Eigen::Dynamic>(x.gradient().value(), getSubMatrixGradient<Eigen::Dynamic>(point_gradient, row, 0, point.rows()), row, i, x.value().rows());
      }

      // rotation rows
      for (int row = 0; row < qrot.value().rows(); row++) {
        setSubMatrixGradient<Eigen::Dynamic>(x.gradient().value(), qrot.gradient().value().row(row), row + SPACE_DIMENSION, i, x.value().rows());
      }
    }
  }

  if (gradient_order > 1 || compute_jacobian_without_transform_gradients) {
    auto J = forwardJacV(x, current_body_or_frame_ind, new_body_or_frame_ind, rotation_type, true, J_gradient_order);
    if (compute_jacobian_without_transform_gradients) {
      x.gradient().value() = J.value();
    }
    else {
      x.gradient().gradient().value() = J.gradient().value();
    }
  }

  return x;
}

template <typename Scalar, int XRows, int XCols>
GradientVar<Scalar, Eigen::Dynamic, Eigen::Dynamic> RigidBodyManipulator::forwardJacV(const GradientVar<Scalar, XRows, XCols>& x, int body_or_frame_ind, int base_or_frame_ind, int rotation_type, bool compute_analytic_jacobian, int gradient_order)
{
  if (!use_new_kinsol)
    throw std::runtime_error("method requires new kinsol format");

  if (gradient_order > 1) {
    throw std::runtime_error("only first order gradient is available");
  }

  int nq = num_positions;
  int nv = num_velocities;
  int cols = compute_analytic_jacobian ? nq : nv;
  int npoints = static_cast<int>(x.value().cols());

  // compute geometric Jacobian
  int body_ind = parseBodyOrFrameID(body_or_frame_ind);
  int base_ind = parseBodyOrFrameID(base_or_frame_ind);
  int expressed_in = base_ind;
  std::vector<int> v_or_q_indices;
  GradientVar<Scalar, TWIST_SIZE, Eigen::Dynamic> J_geometric = geometricJacobian<Scalar>(base_ind, body_ind, expressed_in, gradient_order, compute_analytic_jacobian, &v_or_q_indices);

  // split up into rotational and translational parts
  GradientVar<Scalar, SPACE_DIMENSION, Eigen::Dynamic> Jomega(SPACE_DIMENSION, J_geometric.value().cols(), nq, gradient_order);
  Jomega.value() = J_geometric.value().template topRows<SPACE_DIMENSION>();

  GradientVar<Scalar, SPACE_DIMENSION, Eigen::Dynamic> Jv(SPACE_DIMENSION, J_geometric.value().cols(), nq, gradient_order);
  Jv.value() = J_geometric.value().template bottomRows<SPACE_DIMENSION>();

  if (gradient_order > 0) {
    for (int col = 0; col < J_geometric.value().cols(); col++) {
      for (int row = 0; row < SPACE_DIMENSION; row++) {
        // Jomega
        setSubMatrixGradient<Eigen::Dynamic>(Jomega.gradient().value(), getSubMatrixGradient<Eigen::Dynamic>(J_geometric.gradient().value(), row, col, J_geometric.value().rows()), row, col, Jomega.value().rows());

        // Jv
        setSubMatrixGradient<Eigen::Dynamic>(Jv.gradient().value(), getSubMatrixGradient<Eigen::Dynamic>(J_geometric.gradient().value(), row + SPACE_DIMENSION, col, J_geometric.value().rows()), row, col, Jv.value().rows());
      }
    }
  }

  // compute rotation Jacobian
  int rotation_representation_size = rotationRepresentationSize(rotation_type);
  GradientVar<Scalar, Eigen::Dynamic, 1> qrot(rotation_representation_size, 1, nq, gradient_order);
  qrot.value() = x.value().template block<Eigen::Dynamic, 1>(SPACE_DIMENSION, 0, x.value().rows() - SPACE_DIMENSION, 1);
  if (gradient_order > 0) {
    for (int i = 0; i < rotation_representation_size; i++) {
      qrot.gradient().value().template middleRows<1>(i) = getSubMatrixGradient<Eigen::Dynamic>(x.gradient().value(), SPACE_DIMENSION + i, 0, x.value().rows());
    }
  }

  GradientVar<Scalar, Eigen::Dynamic, SPACE_DIMENSION> Phi = angularvel2RepresentationDotMatrix(rotation_type, qrot.value(), gradient_order);
  GradientVar<Scalar, Eigen::Dynamic, Eigen::Dynamic> Jrot(Phi.value().rows(), Jomega.value().cols(), nq, gradient_order);
  Jrot.value() = Phi.value() * Jomega.value();
  if (gradient_order > 0) {
    auto dPhidq = (Phi.gradient().value() * qrot.gradient().value()).eval();
    Jrot.gradient().value() = matGradMultMat(Phi.value(), Jomega.value(), dPhidq, Jomega.gradient().value());
  }

  // compute J
  GradientVar<double, Eigen::Dynamic, Eigen::Dynamic> J(x.value().size(), cols, nq, gradient_order);
  J.value().setZero();
  if (gradient_order > 0)
    J.gradient().value().setZero();

  int row_start = 0;
  for (int i = 0; i < npoints; i++) {
    // translation part
    int col_start = 0;
    const auto& point = x.value().template block<SPACE_DIMENSION, 1>(0, i);
    for (std::vector<int>::iterator it = v_or_q_indices.begin(); it != v_or_q_indices.end(); ++it) {
      J.value().template block<SPACE_DIMENSION, 1>(row_start, *it) = Jv.value().template middleCols<1>(col_start);
      const auto& Jomega_col = Jomega.value().template middleCols<1>(col_start);
      J.value().template block<SPACE_DIMENSION, 1>(row_start, *it).noalias() += Jomega_col.cross(point);

      if (gradient_order > 0) {
        auto rows = intRange<SPACE_DIMENSION>(0);
        auto dJpos_col = getSubMatrixGradient<Eigen::Dynamic>(Jv.gradient().value(), rows, intRange<1>(col_start), Jv.value().rows());
        auto dJomega_col = getSubMatrixGradient<Eigen::Dynamic>(Jomega.gradient().value(), rows, intRange<1>(col_start), Jv.value().rows());
        auto dpoint = getSubMatrixGradient<Eigen::Dynamic>(x.gradient().value(), rows, intRange<1>(i), x.value().rows());
        dJpos_col.noalias() += dcrossProduct(Jomega_col, point, dJomega_col, dpoint);
        setSubMatrixGradient<Eigen::Dynamic>(J.gradient().value(), dJpos_col, intRange<SPACE_DIMENSION>(row_start), intRange<1>(*it), J.value().rows());
      }
      col_start++;
    }
    row_start += SPACE_DIMENSION;

    // rotation part
    if (Jrot.value().rows() > 0) {
      col_start = 0;
      for (std::vector<int>::iterator it = v_or_q_indices.begin(); it != v_or_q_indices.end(); ++it) {
        J.value().template block<Eigen::Dynamic, 1>(row_start, *it, Jrot.value().rows(), 1) = Jrot.value().template middleCols<1>(col_start);

        if (gradient_order > 0) {
          for (int row = 0; row < rotation_representation_size; row++) {
            auto dJrot_element = getSubMatrixGradient<Eigen::Dynamic>(Jrot.gradient().value(), row, col_start, Jrot.value().rows());
            setSubMatrixGradient<Eigen::Dynamic>(J.gradient().value(), dJrot_element, row_start + row, *it, J.value().rows());
          }
        }
        col_start++;
      }
      row_start += rotation_representation_size;
    }
  }

  return J;
}

template <typename Scalar>
GradientVar<Scalar, Eigen::Dynamic, Eigen::Dynamic> RigidBodyManipulator::forwardKinPositionGradient(int npoints, int current_body_or_frame_ind, int new_body_or_frame_ind, int gradient_order)
{
  if (gradient_order > 1)
    throw std::runtime_error("Only first order gradients supported");

  int nq = num_positions;
  auto Tinv = relativeTransform<Scalar>(current_body_or_frame_ind, new_body_or_frame_ind, gradient_order);
  GradientVar<Scalar, Eigen::Dynamic, Eigen::Dynamic> ret(SPACE_DIMENSION * npoints, SPACE_DIMENSION * npoints, nq, gradient_order);
  ret.value().setZero();
  for (int i = 0; i < npoints; i++) {
    ret.value().template block<SPACE_DIMENSION, SPACE_DIMENSION>(SPACE_DIMENSION * i, SPACE_DIMENSION * i) = Tinv.value().template topLeftCorner<SPACE_DIMENSION, SPACE_DIMENSION>();
  }

  if (gradient_order > 0) {
    ret.gradient().value().setZero();
    std::vector<int> rows_cols;
    rows_cols.reserve(SPACE_DIMENSION);
    auto Rinv_gradient = getSubMatrixGradient<Eigen::Dynamic>(Tinv.gradient().value(), intRange<SPACE_DIMENSION>(0), intRange<SPACE_DIMENSION>(0), Tinv.value().rows());

    for (int i = 0; i < npoints; i++) {
      rows_cols.clear();
      for (int j = 0; j < SPACE_DIMENSION; j++)
        rows_cols.push_back(SPACE_DIMENSION * i + j);
      setSubMatrixGradient(ret.gradient().value(), Rinv_gradient, rows_cols, rows_cols, ret.value().rows());
    }
  }
  return ret;
}

template <typename DerivedPoints>
GradientVar<typename DerivedPoints::Scalar, Eigen::Dynamic, 1> RigidBodyManipulator::forwardJacDotTimesV(const MatrixBase<DerivedPoints>& points,
    int body_or_frame_ind, int base_or_frame_ind, int rotation_type, int gradient_order)
{
  if (!use_new_kinsol)
    throw std::runtime_error("method requires new kinsol format");

  if (gradient_order > 1) {
    throw std::runtime_error("only first order gradients are available");
  }

  typedef typename DerivedPoints::Scalar Scalar;
  int npoints = static_cast<int>(points.cols());

  auto x = forwardKinNew(points, body_or_frame_ind, base_or_frame_ind, rotation_type, gradient_order);
  auto r = x.value().template topRows<SPACE_DIMENSION>();
  auto qrot = x.value().template bottomLeftCorner<Eigen::Dynamic, 1>(rotationRepresentationSize(rotation_type), 1);
  GradientVar<Scalar, Eigen::Dynamic, SPACE_DIMENSION> Phi = angularvel2RepresentationDotMatrix(rotation_type, qrot, gradient_order + 1);

  int expressed_in = base_or_frame_ind;
  const auto twist = relativeTwist<Scalar>(base_or_frame_ind, body_or_frame_ind, expressed_in, gradient_order);
  const auto J_geometric_dot_times_v = geometricJacobianDotTimesV<Scalar>(base_or_frame_ind, body_or_frame_ind, expressed_in, gradient_order);

  auto omega_twist = twist.value().template topRows<SPACE_DIMENSION>();
  auto v_twist = twist.value().template bottomRows<SPACE_DIMENSION>();
  auto qrotdot = (Phi.value() * omega_twist).eval();
  Matrix<Scalar, Dynamic, 1> Phid_vector = Phi.gradient().value() * qrotdot;
  Map<Matrix<Scalar, Eigen::Dynamic, SPACE_DIMENSION>> Phid(Phid_vector.data(), Phi.value().rows(), Phi.value().cols());

  GradientVar<Scalar, Eigen::Dynamic, 1> Jrotdot_times_v(Phid.rows(), 1, num_positions, gradient_order);
  Jrotdot_times_v.value().noalias() = (Phid * omega_twist).eval();
  Jrotdot_times_v.value().noalias() += Phi.value() * J_geometric_dot_times_v.value().template topRows<SPACE_DIMENSION>();

  auto rdots = (-r.colwise().cross(omega_twist)).eval();
  rdots.colwise() += v_twist;
  auto Jposdot_times_v_mat = (-rdots.colwise().cross(omega_twist)).eval();
  Jposdot_times_v_mat -= (r.colwise().cross(J_geometric_dot_times_v.value().template topRows<SPACE_DIMENSION>())).eval();
  Jposdot_times_v_mat.colwise() += J_geometric_dot_times_v.value().template bottomRows<SPACE_DIMENSION>();

  GradientVar<Scalar, Dynamic, 1> ret(x.value().size(), 1, num_positions, gradient_order);
  int row_start = 0;
  for (int i = 0; i < npoints; i++) {
    ret.value().template middleRows<SPACE_DIMENSION>(row_start) = Jposdot_times_v_mat.col(i);
    row_start += SPACE_DIMENSION;

    ret.value().middleRows(row_start, Jrotdot_times_v.value().rows()) = Jrotdot_times_v.value();
    row_start += Jrotdot_times_v.value().rows();
  }

  if (gradient_order > 0) {
    auto dqrot = x.gradient().value().middleRows(SPACE_DIMENSION, qrot.rows());
    auto domega_twist = twist.gradient().value().template topRows<SPACE_DIMENSION>();
    auto dv_twist = twist.gradient().value().template bottomRows<SPACE_DIMENSION>();
    auto dPhi = (Phi.gradient().value() * dqrot).eval();
    auto dqrotdot = matGradMult(dPhi, omega_twist);
    dqrotdot.noalias() += Phi.value() * domega_twist;
    auto ddPhidqrotdq = (Phi.gradient().gradient().value() * dqrot).eval();
    auto dPhid = matGradMult(ddPhidqrotdq, qrotdot);
    dPhid.noalias() += (Phi.gradient().value() * dqrotdot).eval();

    auto dJrotdot_times_v = (matGradMult(dPhid, omega_twist)).eval();
    dJrotdot_times_v.noalias() += Phid * domega_twist;
    dJrotdot_times_v.noalias() += matGradMult(dPhi, J_geometric_dot_times_v.value().template topRows<SPACE_DIMENSION>());
    dJrotdot_times_v.noalias() += Phi.value() * J_geometric_dot_times_v.gradient().value().template topRows<SPACE_DIMENSION>();

    row_start = 0;
    auto pos_rows = intRange<SPACE_DIMENSION>(0);
    for (int i = 0; i < npoints; i++) {
      auto r_col = r.col(i);
      auto rdot = rdots.col(i);
      auto dr_col = getSubMatrixGradient<Eigen::Dynamic>(x.gradient().value(), pos_rows, intRange<1>(i), x.value().rows());
      auto drdot = dcrossProduct(omega_twist, r_col, domega_twist, dr_col);
      drdot += dv_twist;
      auto dJpos_dot_times_v = ret.gradient().value().template middleRows<SPACE_DIMENSION>(row_start);
      dJpos_dot_times_v.noalias() = dcrossProduct(omega_twist, rdot, domega_twist, drdot);
      dJpos_dot_times_v.noalias() += dcrossProduct(J_geometric_dot_times_v.value().template topRows<SPACE_DIMENSION>(), r_col, J_geometric_dot_times_v.gradient().value().template topRows<SPACE_DIMENSION>(), dr_col);
      dJpos_dot_times_v += J_geometric_dot_times_v.gradient().value().template bottomRows<SPACE_DIMENSION>();
      row_start += SPACE_DIMENSION;

      ret.gradient().value().middleRows(row_start, Jrotdot_times_v.value().rows()) = dJrotdot_times_v;
      row_start += Jrotdot_times_v.value().rows();
    }
  }

  return ret;
}

template <typename DerivedA, typename DerivedB, typename DerivedC, typename DerivedD, typename DerivedE, typename DerivedF, typename DerivedG>
void RigidBodyManipulator::HandC(MatrixBase<DerivedG> const & q, MatrixBase<DerivedG> const & qd, MatrixBase<DerivedA> * const f_ext, MatrixBase<DerivedB> &H, MatrixBase<DerivedC> &C, MatrixBase<DerivedD> *dH, MatrixBase<DerivedE> *dC, MatrixBase<DerivedF> * const df_ext)
{
  H = MatrixXd::Zero(num_positions,num_positions);
  if (dH) *dH = MatrixXd::Zero(num_positions*num_positions,num_positions);
  // C gets overwritten completely in the algorithm below

  VectorXd vJ(6), fh(6), dfh(6), dvJdqd(6);
  MatrixXd XJ(6,6), dXJdq(6,6);
  int i,j,k,n,np,nk;

  for (i=0; i<NB; i++) {
    n = dofnum[i];
    jcalc(pitch[i],q[n],&XJ,&(S[i]));
    vJ = S[i] * qd[n];
    Xup[i] = XJ * Xtree[i];

    if (parent[i] < 0) {
      v[i] = vJ;
      avp[i] = Xup[i] * (-a_grav);
    } else {
      v[i] = Xup[i]*v[parent[i]] + vJ;
      avp[i] = Xup[i]*avp[parent[i]] + crm(v[i])*vJ;
    }
    fvp[i] = I[i]*avp[i] + crf(v[i])*I[i]*v[i];
    if (f_ext)
      fvp[i] = fvp[i] - f_ext->col(i);
    IC[i] = I[i];

    //Calculate gradient information if it is requested
    if (dH || dC) {
      djcalc(pitch[i], q[n], &dXJdq);
      dXupdq[i] = dXJdq * Xtree[i];

      for (j=0; j<NB; j++) {
        dIC[i][j] = MatrixXd::Zero(6,6);
      }
    }

    if (dC) {
      dvJdqd = S[i];
      if (parent[i] < 0) {
        dvdqd[i].col(n) = dvJdqd;
        davpdq[i].col(n) = dXupdq[i] * (-a_grav);
      } else {
        j = parent[i];
        dvdq[i] = Xup[i]*dvdq[j];
        dvdq[i].col(n) += dXupdq[i]*v[j];
        dvdqd[i] = Xup[i]*dvdqd[j];
        dvdqd[i].col(n) += dvJdqd;

        davpdq[i] = Xup[i]*davpdq[j];
        davpdq[i].col(n) += dXupdq[i]*avp[j];
        for (k=0; k < NB; k++) {
          dcrm(v[i],vJ,dvdq[i].col(k),VectorXd::Zero(6),&(dcross));
          davpdq[i].col(k) += dcross;
        }

        dvJdqd_mat = MatrixXd::Zero(6,NB);
        dvJdqd_mat.col(n) = dvJdqd;
        dcrm(v[i],vJ,dvdqd[i],dvJdqd_mat,&(dcross));
        davpdqd[i] = Xup[i]*davpdqd[j] + dcross;
      }

      dcrf(v[i],I[i]*v[i],dvdq[i],I[i]*dvdq[i],&(dcross));
      dfvpdq[i] = I[i]*davpdq[i] + dcross;
      dcrf(v[i],I[i]*v[i],dvdqd[i],I[i]*dvdqd[i],&(dcross));
      dfvpdqd[i] = I[i]*davpdqd[i] + dcross;
      if (df_ext) {
        dfvpdq[i] = dfvpdq[i] - df_ext->block(i*6,0,6,num_positions);
        dfvpdqd[i] = dfvpdqd[i] - df_ext->block(i*6,num_positions,6,num_positions);
      }

    }
  }

  for (i=(NB-1); i>=0; i--) {
    n = dofnum[i];
    C(n) = (S[i]).transpose() * fvp[i] + damping[i]*qd[n];

    if (qd[n] >= coulomb_window[i]) {
      C(n) += coulomb_friction[i];
    }
    else if (qd[n] <= -coulomb_window[i]) {
      C(n) -= coulomb_friction[i];
    }
    else {
      C(n) += qd[n]/coulomb_window[i] * coulomb_friction[i];
    }

    if (dC) {
      (*dC).block(n,0,1,NB) = S[i].transpose()*dfvpdq[i];
      (*dC).block(n,NB,1,NB) = S[i].transpose()*dfvpdqd[i];
      (*dC)(n,NB+n) += damping[i];

      if (qd[n]<0 && qd[n]>-coulomb_window[i]) {
        (*dC)(n,NB+n) -= 1/coulomb_window[i] * coulomb_friction[i];
      }
      else if (qd[n]>=0 && qd[n]<coulomb_window[i]) {
        (*dC)(n,NB+n) += 1/coulomb_window[i] * coulomb_friction[i];
      }
    }

    if (parent[i] >= 0) {
      fvp[parent[i]] += (Xup[i]).transpose()*fvp[i];
      IC[parent[i]] += (Xup[i]).transpose()*IC[i]*Xup[i];

      if (dH) {
        for (k=0; k < NB; k++) {
          dIC[parent[i]][k] += Xup[i].transpose()*dIC[i][k]*Xup[i];
        }
        dIC[parent[i]][n] += dXupdq[i].transpose()*IC[i]*Xup[i] + Xup[i].transpose()*IC[i]*dXupdq[i];
      }

      if (dC) {
        dfvpdq[parent[i]] += Xup[i].transpose()*dfvpdq[i];
        dfvpdq[parent[i]].col(n) += dXupdq[i].transpose()*fvp[i];
        dfvpdqd[parent[i]] += Xup[i].transpose()*dfvpdqd[i];
      }
    }
  }

  for (i=0; i<NB; i++) {
    n = dofnum[i];
    fh = IC[i] * S[i];
    H(n,n) = (S[i]).transpose() * fh;
    j=i;
    while (parent[j] >= 0) {
      fh = (Xup[j]).transpose() * fh;
      j = parent[j];
      np = dofnum[j];

      H(n,np) = (S[j]).transpose() * fh;
      H(np,n) = H(n,np);
    }
  }

  if (dH) {
    for (k=0; k < NB; k++) {
      nk = dofnum[k];
      for (i=0; i < NB; i++) {
        n = dofnum[i];
        fh = IC[i] * S[i];
        dfh = dIC[i][nk] * S[i]; //dfh/dqk
        (*dH)(n + n*NB,nk) = S[i].transpose() * dfh;
        j = i;
        while (parent[j] >= 0) {
          if (j==k) {
            dfh = Xup[j].transpose() * dfh + dXupdq[j].transpose() * fh;
          } else {
            dfh = Xup[j].transpose() * dfh;
          }
          fh = Xup[j].transpose() * fh;

          j = parent[j];
          np = dofnum[j];
          (*dH)(n + (np)*NB,nk) = S[j].transpose() * dfh;
          (*dH)(np + (n)*NB,nk) = (*dH)(n + np*NB,nk);
        }
      }
    }
  }
}

int RigidBodyManipulator::findLinkId(string linkname, int robot)
{
  std::transform(linkname.begin(), linkname.end(), linkname.begin(), ::tolower); // convert to lower case

  //std::regex linkname_connector("[abc]");
  //cout<<"get linkname_connector"<<endl;
  //linkname = std::regex_replace(linkname,linkname_connector,string("_"));
  vector<bool> name_match;
  name_match.resize(this->num_bodies);
  for(int i = 0;i<this->num_bodies;i++)
  {

    string lower_linkname = this->bodies[i]->linkname;
    std::transform(lower_linkname.begin(), lower_linkname.end(), lower_linkname.begin(), ::tolower); // convert to lower case
    if(lower_linkname.find(linkname) != string::npos)
    {
      name_match[i] = true;
    }
    else
    {
      name_match[i] = false;
    }
  }
  if(robot != -1)
  {
    for(int i = 0;i<this->num_bodies;i++)
    {
      if(name_match[i])
      {
        name_match[i] = this->bodies[i]->robotnum == robot;
      }
    }
  }
  // Unlike the MATLAB implementation, I am not handling the fixed joints
  int num_match = 0;
  int ind_match = -1;
  for(int i = 0;i<this->num_bodies;i++)
  {
    if(name_match[i])
    {
      num_match++;
      ind_match = i;
    }
  }
  if(num_match != 1)
  {
    cerr<<"couldn't find unique link "<<linkname<<endl;
    return(EXIT_FAILURE);
  }
  else
  {
    return ind_match;
  }
}

std::string RigidBodyManipulator::getBodyOrFrameName(int body_or_frame_id)
{
  if (body_or_frame_id>=0) {
    return bodies[body_or_frame_id]->linkname;
  } else if (body_or_frame_id < -1) {
    return frames[-body_or_frame_id-2].name;
  } else {
    return "COM";
  }
}

template <typename Scalar>
GradientVar<Scalar, Eigen::Dynamic, 1> RigidBodyManipulator::positionConstraints(int gradient_order)
{
  if (!use_new_kinsol)
    throw std::runtime_error("method requires new kinsol format");
  if (gradient_order > 1)
    throw std::runtime_error("only first order gradients are implemented so far (it's trivial to add more)");

  GradientVar<Scalar, Eigen::Dynamic, 1> ret(3*loops.size(), 1, num_positions, gradient_order);
  for (size_t i = 0; i < loops.size(); i++) {
    auto ptA_in_B = forwardKinNew(loops[i].ptA,loops[i].bodyA->body_index,loops[i].bodyB->body_index,0,gradient_order);

    ret.value().middleRows(3*i,3) = ptA_in_B.value() - loops[i].ptB;

    if (gradient_order > 0) {
      ret.gradient().value().middleRows(3*i, 3) = ptA_in_B.gradient().value();
    }
  }
  return ret;
}

template <typename DerivedA, typename DerivedB, typename DerivedC>
void RigidBodyManipulator::jointLimitConstraints(MatrixBase<DerivedA> const & q, MatrixBase<DerivedB> &phi, MatrixBase<DerivedC> &J) const 
{
  std::vector<int> finite_min_index;
  std::vector<int> finite_max_index;

  getFiniteIndexes(joint_limit_min, finite_min_index);
  getFiniteIndexes(joint_limit_max, finite_max_index);

  const int numFiniteMin = finite_min_index.size();
  const int numFiniteMax = finite_max_index.size();

  phi = VectorXd::Zero(numFiniteMin + numFiniteMax);
  J = MatrixXd::Zero(phi.size(), num_positions);
  for (int i = 0; i < numFiniteMin; i++)
  {
    const int fi = finite_min_index[i];
    phi[i] = q[fi] - joint_limit_min[fi];
    J(i, fi) = 1.0;
  }
  
  for (int i = 0; i < numFiniteMax; i++)
  {
    const int fi = finite_max_index[i];
    phi[i + numFiniteMin] = joint_limit_max[fi] - q[fi];
    J(i + numFiniteMin, fi) = -1.0;
  }
}

size_t RigidBodyManipulator::getNumJointLimitConstraints() const
{
  std::vector<int> finite_min_index;
  std::vector<int> finite_max_index;

  getFiniteIndexes(joint_limit_min, finite_min_index);
  getFiniteIndexes(joint_limit_max, finite_max_index);

  return finite_min_index.size() + finite_max_index.size();
}

// explicit instantiations (required for linking):
template DLLEXPORT_RBM void RigidBodyManipulator::doKinematics(MatrixBase<VectorXd>  &, bool);
template DLLEXPORT_RBM void RigidBodyManipulator::doKinematics(MatrixBase< Map<VectorXd> >  &, bool);
template DLLEXPORT_RBM void RigidBodyManipulator::doKinematicsNew(const MatrixBase< Map<VectorXd> > &, const MatrixBase< Map<VectorXd> > &, bool, bool);
template DLLEXPORT_RBM void RigidBodyManipulator::doKinematicsNew(const MatrixBase<VectorXd> &, const MatrixBase<VectorXd> &, bool, bool);
template DLLEXPORT_RBM void RigidBodyManipulator::doKinematicsNew(const MatrixBase<Block<MatrixXd, -1, 1, true> > &, const MatrixBase<Block<MatrixXd, -1, 1, true> > &, bool, bool);
template DLLEXPORT_RBM void RigidBodyManipulator::doKinematicsNew(const MatrixBase<Block<MatrixXd, -1, 1, true> > &, const MatrixBase< Map<VectorXd> > &, bool, bool);

template DLLEXPORT_RBM void RigidBodyManipulator::doKinematics(MatrixBase<VectorXd>  &, bool, MatrixBase<VectorXd>  &);
template DLLEXPORT_RBM void RigidBodyManipulator::doKinematics(MatrixBase< Map<VectorXd> >  &, bool, MatrixBase< Map<VectorXd> >  &);

template DLLEXPORT_RBM void RigidBodyManipulator::getCMM(MatrixBase<VectorXd> const &, MatrixBase<VectorXd> const &, MatrixBase< Map<MatrixXd> > &, MatrixBase< Map<MatrixXd> > &);
template DLLEXPORT_RBM void RigidBodyManipulator::getCMM(MatrixBase<VectorXd> const &, MatrixBase<VectorXd> const &, MatrixBase< MatrixXd > &, MatrixBase< MatrixXd > &);
template DLLEXPORT_RBM void RigidBodyManipulator::getCMM(MatrixBase< Map<VectorXd> > const &, MatrixBase< Map<VectorXd> > const &, MatrixBase< MatrixXd > &, MatrixBase< MatrixXd > &);
template DLLEXPORT_RBM void RigidBodyManipulator::getCMM(MatrixBase< Map<VectorXd> > const &, MatrixBase< Map<VectorXd> > const &, MatrixBase< Map<MatrixXd> > &, MatrixBase< Map<MatrixXd> > &);

template DLLEXPORT_RBM void RigidBodyManipulator::getCOM(MatrixBase< Map<Vector3d> > &,const set<int> &);
template DLLEXPORT_RBM void RigidBodyManipulator::getCOM(MatrixBase< Map<MatrixXd> > &,const set<int> &);
template DLLEXPORT_RBM void RigidBodyManipulator::getCOMJac(MatrixBase< Map<MatrixXd> > &,const set<int> &);
template DLLEXPORT_RBM void RigidBodyManipulator::getCOMdJac(MatrixBase< Map<MatrixXd> > &,const set<int> &);
template DLLEXPORT_RBM void RigidBodyManipulator::getCOMJacDot(MatrixBase< Map<MatrixXd> > &,const set<int> &);
template DLLEXPORT_RBM void RigidBodyManipulator::getCOM(MatrixBase< Vector3d > &,const set<int> &);
template DLLEXPORT_RBM void RigidBodyManipulator::getCOM(MatrixBase< MatrixXd > &,const set<int> &);
template DLLEXPORT_RBM void RigidBodyManipulator::getCOMJac(MatrixBase< MatrixXd > &,const set<int> &);
template DLLEXPORT_RBM void RigidBodyManipulator::getCOMdJac(MatrixBase< MatrixXd > &,const set<int> &);
template DLLEXPORT_RBM void RigidBodyManipulator::getCOMJacDot(MatrixBase< MatrixXd > &,const set<int> &);

template DLLEXPORT_RBM void RigidBodyManipulator::getContactPositions(MatrixBase <MatrixXd > &, const set<int> &);
template DLLEXPORT_RBM void RigidBodyManipulator::getContactPositionsJac(MatrixBase <MatrixXd > &,const set<int> &);
template DLLEXPORT_RBM void RigidBodyManipulator::getContactPositionsJacDot(MatrixBase <MatrixXd > &,const set<int> &);

template DLLEXPORT_RBM void RigidBodyManipulator::forwardKin(const int, const MatrixBase< MatrixXd >&, const int, MatrixBase< Map<MatrixXd> > &);
template DLLEXPORT_RBM void RigidBodyManipulator::forwardKin(const int, const MatrixBase< MatrixXd >&, const int, MatrixBase< MatrixXd > &);
template DLLEXPORT_RBM void RigidBodyManipulator::forwardKin(const int, MatrixBase< Vector4d > const&, const int, MatrixBase< Vector3d > &);
template DLLEXPORT_RBM void RigidBodyManipulator::forwardKin(const int, MatrixBase< Vector4d > const&, const int, MatrixBase< Matrix<double,6,1> > &);
template DLLEXPORT_RBM void RigidBodyManipulator::forwardKin(const int, MatrixBase< Vector4d > const&, const int, MatrixBase< Matrix<double,7,1> > &);
template DLLEXPORT_RBM void RigidBodyManipulator::forwardKin(const int, MatrixBase< Map<MatrixXd> > const&, const int, MatrixBase< MatrixXd > &);
//template DLLEXPORT_RBM void RigidBodyManipulator::forwardKin(const int, const MatrixBase< Vector4d >&, const int, MatrixBase< Vector3d > &);
template DLLEXPORT_RBM void RigidBodyManipulator::forwardJac(const int, const MatrixBase< MatrixXd > &, const int, MatrixBase< Map<MatrixXd> > &);
//template DLLEXPORT_RBM void RigidBodyManipulator::forwardJac(const int, MatrixBase< Map<MatrixXd> > const&, const int, MatrixBase< MatrixXd > &);
//template DLLEXPORT_RBM void RigidBodyManipulator::forwardJac(const int, MatrixBase< MatrixXd > const&, const int, MatrixBase< MatrixXd > &);
template DLLEXPORT_RBM void RigidBodyManipulator::forwardJac(const int, const MatrixBase< MatrixXd > &, const int, MatrixBase< MatrixXd > &);
template DLLEXPORT_RBM void RigidBodyManipulator::forwardJac(const int, const MatrixBase< Vector4d > &, const int, MatrixBase< MatrixXd > &);
template DLLEXPORT_RBM void RigidBodyManipulator::forwarddJac(const int, const MatrixBase< MatrixXd > &, MatrixBase< Map<MatrixXd> >&);
template DLLEXPORT_RBM void RigidBodyManipulator::forwarddJac(const int, const MatrixBase< MatrixXd > &, MatrixBase< MatrixXd >&);
//template DLLEXPORT_RBM void RigidBodyManipulator::forwarddJac(const int, const MatrixBase< Vector4d > &, MatrixBase< MatrixXd >&);
template DLLEXPORT_RBM void RigidBodyManipulator::forwardJacDot(const int, const MatrixBase< MatrixXd > &, const int, MatrixBase< Map<MatrixXd> >&);
template DLLEXPORT_RBM void RigidBodyManipulator::forwardJacDot(const int, const MatrixBase< MatrixXd > &, const int, MatrixBase< MatrixXd >&);
template DLLEXPORT_RBM void RigidBodyManipulator::forwardJacDot(const int, const MatrixBase< Vector4d > &, const int, MatrixBase< MatrixXd >&);
//template DLLEXPORT_RBM void RigidBodyManipulator::forwardJacDot(const int, const MatrixBase< Vector4d > &, MatrixBase< MatrixXd >&);
template DLLEXPORT_RBM void RigidBodyManipulator::bodyKin(const int, const MatrixBase< MatrixXd >&, MatrixBase< Map<MatrixXd> > &, MatrixBase< Map<MatrixXd> > *, MatrixBase< Map<MatrixXd> > *);
template DLLEXPORT_RBM void RigidBodyManipulator::bodyKin(const int, const MatrixBase< MatrixXd >&, MatrixBase< MatrixXd > &, MatrixBase< MatrixXd > *, MatrixBase< MatrixXd > *);

template DLLEXPORT_RBM GradientVar<double, TWIST_SIZE, Eigen::Dynamic> RigidBodyManipulator::centroidalMomentumMatrix(int);
template DLLEXPORT_RBM GradientVar<double, TWIST_SIZE, 1> RigidBodyManipulator::centroidalMomentumMatrixDotTimesV(int);
template DLLEXPORT_RBM GradientVar<double, SPACE_DIMENSION, 1> RigidBodyManipulator::centerOfMass(int, const std::set<int>&);
template DLLEXPORT_RBM GradientVar<double, SPACE_DIMENSION, 1> RigidBodyManipulator::centerOfMassJacobianDotTimesV(int);
template DLLEXPORT_RBM GradientVar<double, TWIST_SIZE, Eigen::Dynamic> RigidBodyManipulator::geometricJacobian<double>(int, int, int, int, bool, std::vector<int>*);
template DLLEXPORT_RBM GradientVar<double, TWIST_SIZE, 1> RigidBodyManipulator::geometricJacobianDotTimesV(int, int, int, int);
template DLLEXPORT_RBM GradientVar<double, SPACE_DIMENSION + 1, SPACE_DIMENSION + 1> RigidBodyManipulator::relativeTransform(int, int, int);
template DLLEXPORT_RBM GradientVar<double, Eigen::Dynamic, Eigen::Dynamic> RigidBodyManipulator::forwardKinNew(const MatrixBase< Matrix<double, 3, Eigen::Dynamic> >&, int, int, int, int);
template DLLEXPORT_RBM GradientVar<double, Eigen::Dynamic, 1> RigidBodyManipulator::forwardKinNew(const MatrixBase< Matrix<double, 3, 1 > >&, int, int, int, int);
template DLLEXPORT_RBM GradientVar<double, Eigen::Dynamic, Eigen::Dynamic> RigidBodyManipulator::forwardJacV(const GradientVar<double, Eigen::Dynamic, Eigen::Dynamic>&, int, int, int, bool, int);
template DLLEXPORT_RBM GradientVar<double, Eigen::Dynamic, Eigen::Dynamic> RigidBodyManipulator::forwardKinPositionGradient(int, int, int, int);
template DLLEXPORT_RBM GradientVar<double, Eigen::Dynamic, 1> RigidBodyManipulator::forwardJacDotTimesV(const MatrixBase< Matrix<double, 3, Eigen::Dynamic> >&, int, int, int, int);
template DLLEXPORT_RBM GradientVar<double, Eigen::Dynamic, Eigen::Dynamic> RigidBodyManipulator::massMatrix(int);
template DLLEXPORT_RBM GradientVar<double, Eigen::Dynamic, 1> RigidBodyManipulator::inverseDynamics(std::map<int, std::unique_ptr<GradientVar<double, TWIST_SIZE, 1> > >& f_ext, GradientVar<double, Eigen::Dynamic, 1>* vd, int);

template DLLEXPORT_RBM void RigidBodyManipulator::HandC(MatrixBase<VectorXd> const &, MatrixBase<VectorXd> const &, MatrixBase< Map<MatrixXd> > * const, MatrixBase< Map<MatrixXd> > &, MatrixBase< Map<VectorXd> > &, MatrixBase< Map<MatrixXd> > *, MatrixBase< Map<MatrixXd> > *, MatrixBase< Map<MatrixXd> > * const);
template DLLEXPORT_RBM void RigidBodyManipulator::HandC(MatrixBase<VectorXd> const &, MatrixBase<VectorXd> const &, MatrixBase< MatrixXd > * const, MatrixBase< MatrixXd > &, MatrixBase< VectorXd > &, MatrixBase< MatrixXd > *, MatrixBase< MatrixXd > *, MatrixBase< MatrixXd > * const);
template DLLEXPORT_RBM void RigidBodyManipulator::HandC(MatrixBase< Map<VectorXd> > const &, MatrixBase< Map<VectorXd> > const &, MatrixBase< Map<MatrixXd> > * const, MatrixBase< Map<MatrixXd> > &, MatrixBase< Map<VectorXd> > &, MatrixBase< Map<MatrixXd> > *, MatrixBase< Map<MatrixXd> > *, MatrixBase< Map<MatrixXd> > * const);
template DLLEXPORT_RBM void RigidBodyManipulator::HandC(MatrixBase< Map<VectorXd> > const &, MatrixBase< Map<VectorXd> > const &, MatrixBase< MatrixXd > * const, MatrixBase< MatrixXd > &, MatrixBase< VectorXd > &, MatrixBase< MatrixXd > *, MatrixBase< MatrixXd > *, MatrixBase< MatrixXd > * const);

template DLLEXPORT_RBM GradientVar<double, Eigen::Dynamic, 1> RigidBodyManipulator::positionConstraints(int);

template DLLEXPORT_RBM void RigidBodyManipulator::jointLimitConstraints(MatrixBase<VectorXd> const &, MatrixBase<VectorXd> &, MatrixBase<MatrixXd> &) const ;
template DLLEXPORT_RBM void RigidBodyManipulator::jointLimitConstraints(MatrixBase< Map<VectorXd> > const &, MatrixBase<VectorXd> &, MatrixBase<MatrixXd> &) const ;
template DLLEXPORT_RBM void RigidBodyManipulator::jointLimitConstraints(MatrixBase< Map<VectorXd> > const &, MatrixBase< Map<VectorXd> > &, MatrixBase< Map<MatrixXd> > &) const ;<|MERGE_RESOLUTION|>--- conflicted
+++ resolved
@@ -503,16 +503,10 @@
   joint_limit_max = VectorXd::Constant(num_positions,std::numeric_limits<double>::infinity());
 
   for (int i=0; i<num_bodies; i++) {
-<<<<<<< HEAD
     bodies[i]->setupOldKinematicTree(this);
 
-    if (!bodies[i]->hasParent()) {
-      updateCollisionElements(i);  // update static objects (not done in the kinematics loop)
-    }
-=======
     if (!bodies[i]->hasParent())
       updateCollisionElements(bodies[i]);  // update static objects (not done in the kinematics loop)
->>>>>>> a9477386
 
     // precompute sparsity pattern for each rigid body
     bodies[i]->computeAncestorDOFs(this); // TODO floating base : remove this
