--- conflicted
+++ resolved
@@ -608,12 +608,8 @@
 
 void parseWorld(RigidBodyTree* model, XMLElement* node,
                 const PackageMap& package_map, const string& root_dir,
-<<<<<<< HEAD
                 const DrakeJoint::FloatingBaseType floating_base_type,
-              std::shared_ptr<RigidBodyFrame> weld_to_frame) {
-=======
-                const DrakeJoint::FloatingBaseType floating_base_type) {
->>>>>>> 514c59d2
+                std::shared_ptr<RigidBodyFrame> weld_to_frame) {
   for (XMLElement* model_node = node->FirstChildElement("model"); model_node;
        model_node = model_node->NextSiblingElement("model")) {
     parseModel(model, model_node, package_map, root_dir, floating_base_type,
