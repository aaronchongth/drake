#include "QPCommon.h"
#include <Eigen/StdVector>
#include "drakeMexUtil.h"
#include "controlMexUtil.h"
<<<<<<< HEAD
#include "yamlUtil.h"
#include "Path.h"
=======
#include <yaml-cpp/yaml.h>

>>>>>>> 6ba74cdb
// #include <limits>
// #include <cmath>
// #include "drakeUtil.h"

using namespace std;
using namespace Eigen;
using namespace YAML;


vector<int> findPositionIndices(const RigidBodyTree &robot, const vector<string> &joint_names) {
  vector<int> position_indices;
  position_indices.reserve(joint_names.size());
  for (const auto& joint_name : joint_names) {
    const RigidBody &body = *robot.findJoint(joint_name);
    for (int i = 0; i < body.getJoint().getNumPositions(); i++) {
      position_indices.push_back(body.position_num_start + i);
    }
  }
  return position_indices;
}

RobotPropertyCache parseKinematicTreeMetadata(const string& yaml_file, const RigidBodyTree& robot) {
  Node metadata = LoadFile(yaml_file);
  RobotPropertyCache ret;
  map<Side, string> side_identifiers = { {Side::RIGHT, "r"}, {Side::LEFT, "l"} };

  Node body_names = metadata["body_names"];
  Node feet = body_names["feet"];
  for (const auto& side : Side::values) {
    ret.foot_ids[side] = robot.findLinkId(feet[side_identifiers[side]].as<string>());
  }

  Node joint_group_names = metadata["joint_group_names"];
  for (const auto& side : Side::values) {
    auto side_id = side_identifiers.at(side);
    ret.position_indices.legs[side] = findPositionIndices(robot, joint_group_names["legs"][side_id].as<vector<string>>());
    ret.position_indices.knees[side] = robot.findJoint(joint_group_names["knees"][side_id].as<string>())->position_num_start;
    ret.position_indices.ankles[side] = findPositionIndices(robot, joint_group_names["ankles"][side_id].as<vector<string>>());
    ret.position_indices.arms[side] = findPositionIndices(robot, joint_group_names["arms"][side_id].as<vector<string>>());
  }
  ret.position_indices.neck = findPositionIndices(robot, joint_group_names["neck"].as<vector<string>>());
  ret.position_indices.back_bkz = robot.findJoint(joint_group_names["back_bkz"].as<string>())->position_num_start;
  ret.position_indices.back_bky = robot.findJoint(joint_group_names["back_bky"].as<string>())->position_num_start;

  return ret;
}

void parseIntegratorParams(const mxArray *params_obj, IntegratorParams &params) {
  const mxArray *pobj;
  pobj = myGetField(params_obj, "gains");
  Map<VectorXd> gains(mxGetPrSafe(pobj), mxGetNumberOfElements(pobj));
  params.gains = gains;

  pobj = myGetField(params_obj, "clamps");
  Map<VectorXd> clamps(mxGetPrSafe(pobj), mxGetNumberOfElements(pobj));
  params.clamps = clamps;

  pobj = myGetField(params_obj, "eta");
  params.eta = mxGetScalar(pobj);

  return;
}

void parseJointSoftLimits(const mxArray *params_obj, RigidBodyTree *r, JointSoftLimitParams *params) {
  int nq = r->num_positions;

  if (mxGetNumberOfElements(params_obj) != nq)
    mexErrMsgTxt("Joint soft limits should be of size nq");

  params->enabled = Matrix<bool, Dynamic, 1>::Zero(nq);
  params->disable_when_body_in_support = VectorXi::Zero(nq);
  params->lb = VectorXd::Zero(nq);
  params->ub = VectorXd::Zero(nq);
  params->kp = VectorXd::Zero(nq);
  params->kd = VectorXd::Zero(nq);
  params->weight = VectorXd::Zero(nq);
  params->k_logistic = VectorXd::Zero(nq);

  for (int i=0; i < nq; i++) {
    params->enabled(i) = static_cast<bool> (mxGetScalar(mxGetFieldSafe(params_obj, i, "enabled")));
    params->disable_when_body_in_support(i) = static_cast<int> (mxGetScalar(mxGetFieldSafe(params_obj, i, "disable_when_body_in_support")));
    params->lb(i) = mxGetScalar(mxGetFieldSafe(params_obj, i, "lb"));
    params->ub(i) = mxGetScalar(mxGetFieldSafe(params_obj, i, "ub"));
    params->kp(i) = mxGetScalar(mxGetFieldSafe(params_obj, i, "kp"));
    params->kd(i) = mxGetScalar(mxGetFieldSafe(params_obj, i, "kd"));
    params->weight(i) = mxGetScalar(mxGetFieldSafe(params_obj, i, "weight"));
    params->k_logistic(i) = mxGetScalar(mxGetFieldSafe(params_obj, i, "k_logistic"));
  }
  return;
}

void parseWholeBodyParams(const mxArray *params_obj, RigidBodyTree *r, WholeBodyParams *params) {
  const mxArray *int_obj = myGetField(params_obj, "integrator");
  const mxArray *qddbound_obj = myGetField(params_obj, "qdd_bounds");
  int nq = r->num_positions;
  int nv = r->num_velocities;

  if (mxGetNumberOfElements(myGetField(params_obj, "Kp")) != nq) mexErrMsgTxt("Kp should be of size nq");
  if (mxGetNumberOfElements(myGetField(params_obj, "Kd")) != nq) mexErrMsgTxt("Kd should be of size nq");
  if (mxGetNumberOfElements(myGetField(params_obj, "w_qdd")) != nv) mexErrMsgTxt("w_qdd should be of size nv");
  if (mxGetNumberOfElements(myGetField(int_obj, "gains")) != nq) mexErrMsgTxt("gains should be of size nq");
  if (mxGetNumberOfElements(myGetField(int_obj, "clamps")) != nq) mexErrMsgTxt("clamps should be of size nq");
  if (mxGetNumberOfElements(myGetField(qddbound_obj, "min")) != nv) mexErrMsgTxt("qdd min should be of size nv");
  if (mxGetNumberOfElements(myGetField(qddbound_obj, "max")) != nv) mexErrMsgTxt("qdd max should be of size nv");

  Map<VectorXd>Kp(mxGetPrSafe(myGetField(params_obj, "Kp")), mxGetNumberOfElements(myGetField(params_obj, "Kp")));
  params->Kp = Kp;

  Map<VectorXd>Kd(mxGetPrSafe(myGetField(params_obj, "Kd")), mxGetNumberOfElements(myGetField(params_obj, "Kd")));
  params->Kd = Kd;

  Map<VectorXd>w_qdd(mxGetPrSafe(myGetField(params_obj, "w_qdd")), mxGetNumberOfElements(myGetField(params_obj, "w_qdd")));
  params->w_qdd = w_qdd;

  parseIntegratorParams(int_obj, params->integrator);

  Map<VectorXd>min(mxGetPrSafe(myGetField(qddbound_obj, "min")), mxGetNumberOfElements(myGetField(qddbound_obj, "min")));
  params->qdd_bounds.min = min;

  Map<VectorXd>max(mxGetPrSafe(myGetField(qddbound_obj, "max")), mxGetNumberOfElements(myGetField(qddbound_obj, "max")));
  params->qdd_bounds.max = max;
  return;
}

void parseBodyMotionParams(const mxArray *params_obj, int i, BodyMotionParams *params) {
  const mxArray *pobj;
  const mxArray *bounds_obj = myGetField(params_obj, i, "accel_bounds");

  pobj = myGetField(params_obj, i, "Kp");
  sizecheck(pobj, 6, 1);
  Map<Vector6d>Kp(mxGetPrSafe(pobj));
  params->Kp = Kp;

  pobj = myGetField(params_obj, i, "Kd");
  sizecheck(pobj, 6, 1);
  Map<Vector6d>Kd(mxGetPrSafe(pobj));
  params->Kd = Kd;

  pobj = myGetField(params_obj, i, "weight");
  sizecheck(pobj, 1, 1);
  params->weight = mxGetScalar(pobj);

  pobj = myGetField(bounds_obj, "min");
  sizecheck(pobj, 6, 1);
  Map<Vector6d>min(mxGetPrSafe(pobj));
  params->accel_bounds.min = min;

  pobj = myGetField(bounds_obj, "max");
  sizecheck(pobj, 6, 1);
  Map<Vector6d>max(mxGetPrSafe(pobj));
  params->accel_bounds.max = max;
  return;
}

void parseVRefIntegratorParams(const mxArray *params_obj, VRefIntegratorParams *params) {
  const mxArray *pobj;

  pobj = myGetField(params_obj, "zero_ankles_on_contact");
  if (!mxIsDouble(pobj)) mexErrMsgTxt("zero_ankles_on_contact should be a double (yes, even though it's treated as a logical. sorry...)");
  sizecheck(pobj, 1, 1);
  params->zero_ankles_on_contact = (mxGetScalar(pobj) != 0);

  pobj = myGetField(params_obj, "eta");
  sizecheck(pobj, 1, 1);
  params->eta = mxGetScalar(pobj);

  pobj = myGetField(params_obj, "delta_max");
  sizecheck(pobj, 1, 1);
  params->delta_max = mxGetScalar(pobj);

  return;
}

void parseHardwareGains(const mxArray *params_obj, RigidBodyTree *r, HardwareGains *params) {
  const mxArray *pobj;
  int nu = r->num_velocities - 6;

  pobj = myGetField(params_obj, "k_f_p");
  sizecheck(pobj, nu, 1);
  Map<VectorXd> k_f_p(mxGetPrSafe(pobj), nu);
  params->k_f_p = k_f_p;

  pobj = myGetField(params_obj, "k_q_p");
  sizecheck(pobj, nu, 1);
  Map<VectorXd> k_q_p(mxGetPrSafe(pobj), nu);
  params->k_q_p = k_q_p;

  pobj = myGetField(params_obj, "k_q_i");
  sizecheck(pobj, nu, 1);
  Map<VectorXd> k_q_i(mxGetPrSafe(pobj), nu);
  params->k_q_i = k_q_i;

  pobj = myGetField(params_obj, "k_qd_p");
  sizecheck(pobj, nu, 1);
  Map<VectorXd> k_qd_p(mxGetPrSafe(pobj), nu);
  params->k_qd_p = k_qd_p;

  pobj = myGetField(params_obj, "ff_qd");
  sizecheck(pobj, nu, 1);
  Map<VectorXd> ff_qd(mxGetPrSafe(pobj), nu);
  params->ff_qd = ff_qd;

  pobj = myGetField(params_obj, "ff_f_d");
  sizecheck(pobj, nu, 1);
  Map<VectorXd> ff_f_d(mxGetPrSafe(pobj), nu);
  params->ff_f_d = ff_f_d;

  pobj = myGetField(params_obj, "ff_const");
  sizecheck(pobj, nu, 1);
  Map<VectorXd> ff_const(mxGetPrSafe(pobj), nu);
  params->ff_const = ff_const;

  pobj = myGetField(params_obj, "ff_qd_d");
  sizecheck(pobj, nu, 1);
  Map<VectorXd> ff_qd_d(mxGetPrSafe(pobj), nu);
  params->ff_qd_d = ff_qd_d;
  return;
}

void parseHardwareParams(const mxArray *params_obj, RigidBodyTree *r, HardwareParams *params) {
  const mxArray *pobj;

  parseHardwareGains(myGetField(params_obj, "gains"), r, &(params->gains));

  int nu = r->num_velocities - 6;
  params->joint_is_force_controlled = Matrix<bool, Dynamic, 1>::Zero(nu);
  params->joint_is_position_controlled = Matrix<bool, Dynamic, 1>::Zero(nu);

  pobj = myGetField(params_obj, "joint_is_position_controlled");
  sizecheck(pobj, nu, 1);
  Map<VectorXd>pos_double(mxGetPrSafe(pobj), nu);

  pobj = myGetField(params_obj, "joint_is_force_controlled");
  sizecheck(pobj, nu, 1);
  Map<VectorXd>force_double(mxGetPrSafe(pobj), nu);

  for (int i=0; i < nu; i++) {
    params->joint_is_force_controlled(i) = force_double(i) > 0.5;
    params->joint_is_position_controlled(i) = pos_double(i) > 0.5;
  }
  return;
}

void parseQPControllerParams(const mxArray *params_obj, RigidBodyTree *r, QPControllerParams *params) {
  const mxArray *pobj;

  pobj = myGetProperty(params_obj, "W_kdot");
  sizecheck(pobj, 3, 3);
  Map<Matrix3d>W_kdot(mxGetPrSafe(pobj));
  params->W_kdot = W_kdot;

  pobj = myGetProperty(params_obj, "Kp_ang");
  sizecheck(pobj, 1, 1);
  params->Kp_ang = mxGetScalar(pobj);

  pobj = myGetProperty(params_obj, "w_slack");
  sizecheck(pobj, 1, 1);
  params->w_slack = mxGetScalar(pobj);

  pobj = myGetProperty(params_obj, "slack_limit");
  sizecheck(pobj, 1, 1);
  params->slack_limit = mxGetScalar(pobj);

  pobj = myGetProperty(params_obj, "w_grf");
  sizecheck(pobj, 1, 1);
  params->w_grf = mxGetScalar(pobj);

  pobj = myGetProperty(params_obj, "Kp_accel");
  sizecheck(pobj, 1, 1);
  params->Kp_accel = mxGetScalar(pobj);

  pobj = myGetProperty(params_obj, "contact_threshold");
  sizecheck(pobj, 1, 1);
  params->contact_threshold = mxGetScalar(pobj);

  pobj = myGetProperty(params_obj, "min_knee_angle");
  sizecheck(pobj, 1, 1);
  params->min_knee_angle = mxGetScalar(pobj);

  params->center_of_mass_observer_gain = matlabToEigenMap<4, 4>(mxGetPropertySafe(params_obj, "center_of_mass_observer_gain"));

  pobj = mxGetPropertySafe(params_obj, "use_center_of_mass_observer");
  sizecheck(pobj,1,1);
  params->use_center_of_mass_observer = mxIsLogicalScalarTrue(pobj);

  parseWholeBodyParams(myGetProperty(params_obj, "whole_body"), r, &(params->whole_body));
  parseVRefIntegratorParams(myGetProperty(params_obj, "vref_integrator"), &(params->vref_integrator));
  parseJointSoftLimits(myGetProperty(params_obj, "joint_soft_limits"), r, &(params->joint_soft_limits));

  BodyMotionParams body_motion_params;
  const mxArray *body_motion_obj = myGetProperty(params_obj, "body_motion");
  int num_tracked_bodies = mxGetNumberOfElements(body_motion_obj);
  params->body_motion.resize(num_tracked_bodies);
  for (int i=0; i < num_tracked_bodies; i++) {
    parseBodyMotionParams(body_motion_obj, i, &body_motion_params);
    params->body_motion[i] = body_motion_params;
  }

  parseHardwareParams(myGetProperty(params_obj, "hardware"), r, &(params->hardware));
  return;
}

void parseQPControllerParamSets(const mxArray *pobj, RigidBodyTree *r, map<string,QPControllerParams> *param_sets) {
  int num_fields = mxGetNumberOfFields(pobj);
  if (num_fields == 0) mexErrMsgTxt("could not get any field names from the param_sets object\n"); 

  QPControllerParams params(*r);
  const char* fieldname;
  for (int i=0; i < num_fields; i++) {
    fieldname = mxGetFieldNameByNumber(pobj, i);
    parseQPControllerParams(myGetField(pobj, fieldname), r, &params);
    param_sets->insert(pair<string,QPControllerParams>(string(fieldname), params));
  }

  return;
}

void parseRobotJointNames(const mxArray *input_names, JointNames *joint_names) {
  joint_names->robot = get_strings(myGetField(input_names, "robot"));
  joint_names->drake = get_strings(myGetField(input_names, "drake"));
  return;
}

void mexFunction(int nlhs, mxArray *plhs[], int nrhs, const mxArray *prhs[])
{
  if (nrhs<1) mexErrMsgTxt("usage: ptr = constructQPDataPointerMex(robot_obj, params_sets, robot_property_cache, B, umin, umax, gurobi_opts);");

  if (nrhs == 1) {
    // By convention, calling the constructor with just one argument (the pointer) should delete the pointer
    if (isa(prhs[0],"DrakeMexPointer")) { 
      destroyDrakeMexPointer<NewQPControllerData*>(prhs[0]);
      return;
    } else {
      mexErrMsgIdAndTxt("Drake:constructQPDataPointerMex:BadInputs", "Expected a DrakeMexPointer (or a subclass)");
    }
  }


  if (nlhs<1) mexErrMsgTxt("take at least one output... please.");

  int narg = 0;
  
  // robot_obj
  NewQPControllerData* pdata = new NewQPControllerData(static_cast<RigidBodyTree *>(getDrakeMexPointer(prhs[narg])));
  narg++;

  // param_sets
  parseQPControllerParamSets(prhs[narg], pdata->r, &(pdata->param_sets));
  narg++;

<<<<<<< HEAD

  YAML::Node config_yaml = YAML::LoadFile(Drake::getDrakePath() + "/examples/Atlas/+atlasParams/qp_controller_params.yaml");
  std::map<std::string, QPControllerParams> params_from_yaml = loadAllParamSets(config_yaml, *(pdata->r));
  for (auto param_set_it = pdata->param_sets.begin(); param_set_it != pdata->param_sets.end(); ++param_set_it) {
    std::cout << "============================" << std::endl << "Checking param set: " << param_set_it->first << std::endl;
    if (!(params_from_yaml.at(param_set_it->first) == param_set_it->second)) {
      throw std::runtime_error("not equal");
    }
  }

  // robot_property_cache
  parseRobotPropertyCache(prhs[narg], &(pdata->rpc));
=======
  // kinematic tree metadata
  pdata->rpc = parseKinematicTreeMetadata(mxGetStdString(prhs[narg]), *(pdata->r));
>>>>>>> 6ba74cdb
  narg++;

  // B
  pdata->B.resize(mxGetM(prhs[narg]),mxGetN(prhs[narg]));
  memcpy(pdata->B.data(),mxGetPrSafe(prhs[narg]),sizeof(double)*mxGetM(prhs[narg])*mxGetN(prhs[narg]));
  narg++;

  // umin
  int nq = pdata->r->num_positions, nu = pdata->B.cols();
  pdata->umin.resize(nu);
  pdata->umax.resize(nu);
  memcpy(pdata->umin.data(),mxGetPrSafe(prhs[narg++]),sizeof(double)*nu);

  // umax
  memcpy(pdata->umax.data(),mxGetPrSafe(prhs[narg++]),sizeof(double)*nu);

  // use_fast_qp
  pdata->use_fast_qp = (int) mxGetScalar(prhs[narg]);
  narg++;

  // gurobi_opts
  const mxArray* psolveropts = prhs[narg];
  narg++;

  // input_coordinate_names
  parseRobotJointNames(myGetField(prhs[narg], "input"), &(pdata->input_joint_names));
  pdata->state_coordinate_names = get_strings(myGetField(prhs[narg], "state"));
  narg++;

  // Done parsing inputs

  pdata->B_act.resize(nu,nu);
  pdata->B_act = pdata->B.bottomRows(nu);

  pdata->qdd_lb = VectorXd::Zero(nq).array() - numeric_limits<double>::infinity();
  pdata->qdd_ub = VectorXd::Zero(nq).array() + numeric_limits<double>::infinity();

  //create gurobi environment
  int error = GRBloadenv(&(pdata->env),NULL);
  if (error) {
    mexPrintf("Gurobi error code: %d\n", error);
    mexErrMsgTxt("Cannot load gurobi environment");
  }

  // set solver params (http://www.gurobi.com/documentation/5.5/reference-manual/node798#sec:Parameters)
  int method = (int) mxGetScalar(myGetField(psolveropts,"method"));
  CGE ( GRBsetintparam(pdata->env,"outputflag",0), pdata->env );
  CGE ( GRBsetintparam(pdata->env,"method",method), pdata->env );
  // CGE ( GRBsetintparam(pdata->env,"method",method), pdata->env );
  CGE ( GRBsetintparam(pdata->env,"presolve",0), pdata->env );
  if (method==2) {
    CGE ( GRBsetintparam(pdata->env,"bariterlimit",20), pdata->env );
    CGE ( GRBsetintparam(pdata->env,"barhomogeneous",0), pdata->env );
    CGE ( GRBsetdblparam(pdata->env,"barconvtol",0.0005), pdata->env );
  }

  // preallocate some memory
  pdata->H.resize(nq,nq);
  pdata->H_float.resize(6,nq);
  pdata->H_act.resize(nu,nq);

  pdata->C.resize(nq);
  pdata->C_float.resize(6);
  pdata->C_act.resize(nu);

  pdata->J.resize(3,nq);
  pdata->J_xy.resize(2,nq);
  pdata->Hqp.resize(nq,nq);
  pdata->fqp.resize(nq);
  pdata->Ag.resize(6,nq);
  pdata->Ak.resize(3,nq);

  pdata->state.vbasis_len = 0;
  pdata->state.cbasis_len = 0;
  pdata->state.vbasis = NULL;
  pdata->state.cbasis = NULL;

  pdata->state.t_prev = 0;
  pdata->state.vref_integrator_state = VectorXd::Zero(pdata->r->num_velocities);
  pdata->state.q_integrator_state = VectorXd::Zero(pdata->r->num_positions);
  pdata->state.foot_contact_prev[0] = false;
  pdata->state.foot_contact_prev[1] = false;
  pdata->state.num_active_contact_pts = 0;

  pdata->state.center_of_mass_observer_state = Vector4d::Zero();
  pdata->state.last_com_ddot = Vector3d::Zero();

  plhs[0] = createDrakeMexPointer((void*) pdata, "NewQPControllerData");

  return;
}











<|MERGE_RESOLUTION|>--- conflicted
+++ resolved
@@ -2,13 +2,9 @@
 #include <Eigen/StdVector>
 #include "drakeMexUtil.h"
 #include "controlMexUtil.h"
-<<<<<<< HEAD
 #include "yamlUtil.h"
 #include "Path.h"
-=======
-#include <yaml-cpp/yaml.h>
-
->>>>>>> 6ba74cdb
+
 // #include <limits>
 // #include <cmath>
 // #include "drakeUtil.h"
@@ -359,7 +355,6 @@
   parseQPControllerParamSets(prhs[narg], pdata->r, &(pdata->param_sets));
   narg++;
 
-<<<<<<< HEAD
 
   YAML::Node config_yaml = YAML::LoadFile(Drake::getDrakePath() + "/examples/Atlas/+atlasParams/qp_controller_params.yaml");
   std::map<std::string, QPControllerParams> params_from_yaml = loadAllParamSets(config_yaml, *(pdata->r));
@@ -370,12 +365,8 @@
     }
   }
 
-  // robot_property_cache
-  parseRobotPropertyCache(prhs[narg], &(pdata->rpc));
-=======
   // kinematic tree metadata
   pdata->rpc = parseKinematicTreeMetadata(mxGetStdString(prhs[narg]), *(pdata->r));
->>>>>>> 6ba74cdb
   narg++;
 
   // B
