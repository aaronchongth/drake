#pragma once

#include <memory>
#include <string>

#include <Eigen/Geometry>

#include "drake/drakeCars_export.h"
#include "drake/examples/Cars/gen/driving_command.h"
#include "drake/systems/LinearSystem.h"
#include "drake/systems/Simulation.h"
#include "drake/systems/cascade_system.h"
#include "drake/systems/pd_control_system.h"
#include "drake/systems/plants/RigidBodySystem.h"

using Drake::RigidBodySystem;
using Drake::PDControlSystem;
using Drake::CascadeSystem;
using Drake::Gain;
using Drake::SimulationOptions;

namespace drake {
namespace examples {
namespace cars {

/**
 * Parses the command line arguments and creates the rigid body system to be
 * simulated. The command line arguments consists of the vehicle's URDF or SDF
 * model file followed by an arbitrary number of model files representing things
 * the vehicle's environment.
 *
 * Note: This method will call `::exit(EXIT_FAILURE)` if it encounters a problem
 * parsing the input parameters.
 *
 * Note: If no flat terrain is specified by the input parameters, a flat
 * terrain is added automatically.
 *
 * @param[in] argc The number of command line arguments.
 * @param[in] argv An array of command line arguments.
 * @param[out] duration The duration over which the simulation should run. The
 * simulation runs from time zero seconds to time \p duration seconds. If no
 * duration is specified in \p argv, this \p duration is set to be infinity.
 * A duration is specified in \p argv by the string "--duration" followed by a
 * floating point value.
 * @return A shared pointer to a rigid body system.
 */
DRAKECARS_EXPORT
std::shared_ptr<RigidBodySystem> CreateRigidBodySystem(int argc,
                                                       const char* argv[],
                                                       double* duration);

/**
 * Parses the simulation duration from the command line arguments. The duration
 * is specified by two sucessive tokens. The first token is "--duration" while
 * the second token is a string representation of a double value.
 *
 * @param[in] argc The number of command line arguments.
 * @param[in] argv An array of command line arguments.
<<<<<<< HEAD
 * @preturn the duration in seconds.
=======
 * @return the duration in seconds.
>>>>>>> 77e15e10
 */
DRAKECARS_EXPORT
double ParseDuration(int argc, const char* argv[]);

/**
 * Sets the penetration and friction parameters of the rigid body system.
 *
 * @param[in] rigid_body_sys The rigid body system to modify.
 */
DRAKECARS_EXPORT
void SetRigidBodySystemParameters(RigidBodySystem* rigid_body_sys);

/**
 * Adds a terrain to the specified rigid body tree.
 *
<<<<<<< HEAD
 * @param rigid_body_tree The rigid body tree.
 * @param box_width
 * @param box_depth
=======
 * Adds a square-shaped flat terrain with to the specified rigid body tree.
 * The purpose of this terrain is to provide a rigid body upon which a vehicle
 * can reside and resist the force of gravity. Without this terrain, the vehicle
 * will effectively "fall through the ground" due to gravity. The length and
 * width of the terrain lies in the X-Y plane of the world coordinate frame has
 * lengths of \p box_width. The depth of the terrain is specified by
 * \p box_depth. A greater \p box_depth will reduce the probability of a
 * vehicle falling through the ground. The top surface of the terrain is at
 * Z = 0.
 *
 * @param[in] rigid_body_tree The rigid body tree.
 * @param[in] box_width The length and width of the terrain.
 * @param[in] box_depth The depth of the terrain.
>>>>>>> 77e15e10
 */
DRAKECARS_EXPORT
void AddFlatTerrain(const std::shared_ptr<RigidBodyTree>& rigid_body_tree,
                    double box_width = 1000, double box_depth = 10);

/**
 * Creates a vehicle system by instantiating PD controllers for the actuators
 * in the model and cascading it with a rigid body system. The expected names
 * of the actuators are "steering", "right_wheel_joint", "left_wheel_joint".
 *
 * @param[in] rigid_body_sys The rigid body system.
 * @return The resulting vehicle system.
 */
DRAKECARS_EXPORT
std::shared_ptr<CascadeSystem<
    Gain<DrivingCommand, PDControlSystem<RigidBodySystem>::InputVector>,
    PDControlSystem<RigidBodySystem>>>
CreateVehicleSystem(std::shared_ptr<RigidBodySystem> rigid_body_sys);

/**
 * Returns the default simulation options for car simulations. The default
 * options include an initial step size of 5e-3 and a timeout of infinity.
 *
 * @return The default car simulation options.
 */
DRAKECARS_EXPORT
SimulationOptions GetCarSimulationDefaultOptions();

/**
 * Obtains a valid initial state of the system being simulated.
 *
 * @param[in] rigid_body_sys The rigid body system being simulated.
 * @return The initial state of the system.
 */
DRAKECARS_EXPORT
Eigen::VectorXd GetInitialState(const RigidBodySystem& rigid_body_sys);

}  // namespace cars
}  // namespace examples
}  // namespace drake<|MERGE_RESOLUTION|>--- conflicted
+++ resolved
@@ -56,11 +56,7 @@
  *
  * @param[in] argc The number of command line arguments.
  * @param[in] argv An array of command line arguments.
-<<<<<<< HEAD
- * @preturn the duration in seconds.
-=======
  * @return the duration in seconds.
->>>>>>> 77e15e10
  */
 DRAKECARS_EXPORT
 double ParseDuration(int argc, const char* argv[]);
@@ -76,11 +72,6 @@
 /**
  * Adds a terrain to the specified rigid body tree.
  *
-<<<<<<< HEAD
- * @param rigid_body_tree The rigid body tree.
- * @param box_width
- * @param box_depth
-=======
  * Adds a square-shaped flat terrain with to the specified rigid body tree.
  * The purpose of this terrain is to provide a rigid body upon which a vehicle
  * can reside and resist the force of gravity. Without this terrain, the vehicle
@@ -94,7 +85,6 @@
  * @param[in] rigid_body_tree The rigid body tree.
  * @param[in] box_width The length and width of the terrain.
  * @param[in] box_depth The depth of the terrain.
->>>>>>> 77e15e10
  */
 DRAKECARS_EXPORT
 void AddFlatTerrain(const std::shared_ptr<RigidBodyTree>& rigid_body_tree,
